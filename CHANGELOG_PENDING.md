--- conflicted
+++ resolved
@@ -29,12 +29,8 @@
 
 ### IMPROVEMENTS
 
-<<<<<<< HEAD
 - [abci] \#5706 Added `AbciVersion` to `RequestInfo` allowing applications to check ABCI version when connecting to Tendermint. (@marbar3778)
 
 ### BUG FIXES
-=======
-### BUG FIXES
 
-[docker] \#9073 enable cross platform build using docker buildx
->>>>>>> f36999e4
+[docker] \#9073 enable cross platform build using docker buildx
--- conflicted
+++ resolved
@@ -4,26 +4,19 @@
 	"github.com/cosmos/gogoproto/proto"
 
 	tmp2p "github.com/cometbft/cometbft/api/cometbft/p2p/v1"
-<<<<<<< HEAD
-	"github.com/cometbft/cometbft/p2p/transport"
-=======
 	ni "github.com/cometbft/cometbft/p2p/internal/nodeinfo"
 	"github.com/cometbft/cometbft/p2p/nodekey"
-	"github.com/cometbft/cometbft/p2p/transport/tcp/conn"
->>>>>>> 1db2e7cb
+	"github.com/cometbft/cometbft/p2p/transport"
 	"github.com/cometbft/cometbft/types"
 )
 
 type (
-<<<<<<< HEAD
 	// ConnState describes the state of a connection.
 	ConnState = transport.ConnState
 	// SendError is an error emitted by Peer#TrySend.
 	//
 	// If the send queue is full, Full() returns true.
 	SendError = transport.WriteError
-=======
-	ConnectionStatus = conn.ConnectionStatus
 	// ID is the unique identifier for a peer.
 	ID = nodekey.ID
 
@@ -35,7 +28,6 @@
 	NodeInfoDefaultOther = ni.DefaultOther
 	// ProtocolVersion is the protocol version for the software.
 	ProtocolVersion = ni.ProtocolVersion
->>>>>>> 1db2e7cb
 )
 
 // Envelope contains a message with sender routing info.

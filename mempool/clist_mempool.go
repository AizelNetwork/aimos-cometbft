--- conflicted
+++ resolved
@@ -399,17 +399,6 @@
 			return ErrInvalidTx
 		}
 
-<<<<<<< HEAD
-=======
-		// Check again that mempool isn't full, to reduce the chance of exceeding the limits.
-		if err := mem.isFull(len(tx)); err != nil {
-			mem.forceRemoveFromCache(tx) // mempool might have space later
-			mem.logger.Error(err.Error())
-			mem.metrics.RejectedTxs.Add(1)
-			return err
-		}
-
->>>>>>> 44f64aaa
 		// If the app returned a (non-zero) lane, use it; otherwise use the default lane.
 		lane := mem.defaultLane
 		if l := types.Lane(res.Lane); l != 0 {
@@ -420,7 +409,7 @@
 			mem.forceRemoveFromCache(tx) // lane might have space later
 			mem.logger.Error(err.Error())
 			mem.metrics.RejectedTxs.Add(1)
-			return
+			return err
 		}
 
 		// Check that tx is not already in the mempool. This can happen when the

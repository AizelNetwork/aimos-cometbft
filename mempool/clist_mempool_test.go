package mempool

import (
	"crypto/rand"
	"crypto/sha256"
	"encoding/binary"
	"fmt"
	"io/ioutil"
	mrand "math/rand"
	"os"
	"path/filepath"
	"testing"
	"time"

	"github.com/stretchr/testify/assert"
	"github.com/stretchr/testify/require"

	amino "github.com/tendermint/go-amino"

	"github.com/tendermint/tendermint/abci/example/counter"
	"github.com/tendermint/tendermint/abci/example/kvstore"
	abciserver "github.com/tendermint/tendermint/abci/server"
	abci "github.com/tendermint/tendermint/abci/types"
	cfg "github.com/tendermint/tendermint/config"
	cmn "github.com/tendermint/tendermint/libs/common"
	"github.com/tendermint/tendermint/libs/log"
	"github.com/tendermint/tendermint/proxy"
	"github.com/tendermint/tendermint/types"
)

// A cleanupFunc cleans up any config / test files created for a particular
// test.
type cleanupFunc func()

func newMempoolWithApp(cc proxy.ClientCreator) (*CListMempool, cleanupFunc) {
	return newMempoolWithAppAndConfig(cc, cfg.ResetTestRoot("mempool_test"))
}

func newMempoolWithAppAndConfig(cc proxy.ClientCreator, config *cfg.Config) (*CListMempool, cleanupFunc) {
	appConnMem, _ := cc.NewABCIClient()
	appConnMem.SetLogger(log.TestingLogger().With("module", "abci-client", "connection", "mempool"))
	err := appConnMem.Start()
	if err != nil {
		panic(err)
	}
	mempool := NewCListMempool(config.Mempool, appConnMem, 0)
	mempool.SetLogger(log.TestingLogger())
	return mempool, func() { os.RemoveAll(config.RootDir) }
}

func ensureNoFire(t *testing.T, ch <-chan struct{}, timeoutMS int) {
	timer := time.NewTimer(time.Duration(timeoutMS) * time.Millisecond)
	select {
	case <-ch:
		t.Fatal("Expected not to fire")
	case <-timer.C:
	}
}

func ensureFire(t *testing.T, ch <-chan struct{}, timeoutMS int) {
	timer := time.NewTimer(time.Duration(timeoutMS) * time.Millisecond)
	select {
	case <-ch:
	case <-timer.C:
		t.Fatal("Expected to fire")
	}
}

func checkTxs(t *testing.T, mempool Mempool, count int, peerID uint16) types.Txs {
	txs := make(types.Txs, count)
	txInfo := TxInfo{SenderID: peerID}
	for i := 0; i < count; i++ {
		txBytes := make([]byte, 20)
		txs[i] = txBytes
		_, err := rand.Read(txBytes)
		if err != nil {
			t.Error(err)
		}
		if err := mempool.CheckTxWithInfo(txBytes, nil, txInfo); err != nil {
			// Skip invalid txs.
			// TestMempoolFilters will fail otherwise. It asserts a number of txs
			// returned.
			if IsPreCheckError(err) {
				continue
			}
			t.Fatalf("CheckTx failed: %v while checking #%d tx", err, i)
		}
	}
	return txs
}

func TestReapMaxBytesMaxGas(t *testing.T) {
	app := kvstore.NewKVStoreApplication()
	cc := proxy.NewLocalClientCreator(app)
	mempool, cleanup := newMempoolWithApp(cc)
	defer cleanup()

	// Ensure gas calculation behaves as expected
	checkTxs(t, mempool, 1, UnknownPeerID)
	tx0 := mempool.TxsFront().Value.(*mempoolTx)
	// assert that kv store has gas wanted = 1.
	require.Equal(t, app.CheckTx(abci.RequestCheckTx{Tx: tx0.tx}).GasWanted, int64(1), "KVStore had a gas value neq to 1")
	require.Equal(t, tx0.gasWanted, int64(1), "transactions gas was set incorrectly")
	// ensure each tx is 20 bytes long
	require.Equal(t, len(tx0.tx), 20, "Tx is longer than 20 bytes")
	mempool.Flush()

	// each table driven test creates numTxsToCreate txs with checkTx, and at the end clears all remaining txs.
	// each tx has 20 bytes + amino overhead = 21 bytes, 1 gas
	tests := []struct {
		numTxsToCreate int
		maxBytes       int64
		maxGas         int64
		expectedNumTxs int
	}{
		{20, -1, -1, 20},
		{20, -1, 0, 0},
		{20, -1, 10, 10},
		{20, -1, 30, 20},
		{20, 0, -1, 0},
		{20, 0, 10, 0},
		{20, 10, 10, 0},
		{20, 22, 10, 1},
		{20, 220, -1, 10},
		{20, 220, 5, 5},
		{20, 220, 10, 10},
		{20, 220, 15, 10},
		{20, 20000, -1, 20},
		{20, 20000, 5, 5},
		{20, 20000, 30, 20},
	}
	for tcIndex, tt := range tests {
		checkTxs(t, mempool, tt.numTxsToCreate, UnknownPeerID)
		got := mempool.ReapMaxBytesMaxGas(tt.maxBytes, tt.maxGas)
		assert.Equal(t, tt.expectedNumTxs, len(got), "Got %d txs, expected %d, tc #%d",
			len(got), tt.expectedNumTxs, tcIndex)
		mempool.Flush()
	}
}

func TestMempoolFilters(t *testing.T) {
	app := kvstore.NewKVStoreApplication()
	cc := proxy.NewLocalClientCreator(app)
	mempool, cleanup := newMempoolWithApp(cc)
	defer cleanup()
	emptyTxArr := []types.Tx{[]byte{}}

	nopPreFilter := func(tx types.Tx) error { return nil }
	nopPostFilter := func(tx types.Tx, res *abci.ResponseCheckTx) error { return nil }

	// each table driven test creates numTxsToCreate txs with checkTx, and at the end clears all remaining txs.
	// each tx has 20 bytes + amino overhead = 21 bytes, 1 gas
	tests := []struct {
		numTxsToCreate int
		preFilter      PreCheckFunc
		postFilter     PostCheckFunc
		expectedNumTxs int
	}{
		{10, nopPreFilter, nopPostFilter, 10},
		{10, PreCheckAminoMaxBytes(10), nopPostFilter, 0},
		{10, PreCheckAminoMaxBytes(20), nopPostFilter, 0},
		{10, PreCheckAminoMaxBytes(22), nopPostFilter, 10},
		{10, nopPreFilter, PostCheckMaxGas(-1), 10},
		{10, nopPreFilter, PostCheckMaxGas(0), 0},
		{10, nopPreFilter, PostCheckMaxGas(1), 10},
		{10, nopPreFilter, PostCheckMaxGas(3000), 10},
		{10, PreCheckAminoMaxBytes(10), PostCheckMaxGas(20), 0},
		{10, PreCheckAminoMaxBytes(30), PostCheckMaxGas(20), 10},
		{10, PreCheckAminoMaxBytes(22), PostCheckMaxGas(1), 10},
		{10, PreCheckAminoMaxBytes(22), PostCheckMaxGas(0), 0},
	}
	for tcIndex, tt := range tests {
		mempool.Update(1, emptyTxArr, abciResponses(len(emptyTxArr), abci.CodeTypeOK), tt.preFilter, tt.postFilter)
		checkTxs(t, mempool, tt.numTxsToCreate, UnknownPeerID)
		require.Equal(t, tt.expectedNumTxs, mempool.Size(), "mempool had the incorrect size, on test case %d", tcIndex)
		mempool.Flush()
	}
}

func TestMempoolUpdate(t *testing.T) {
	app := kvstore.NewKVStoreApplication()
	cc := proxy.NewLocalClientCreator(app)
	mempool, cleanup := newMempoolWithApp(cc)
	defer cleanup()

	// 1. Adds valid txs to the cache
	{
		mempool.Update(1, []types.Tx{[]byte{0x01}}, abciResponses(1, abci.CodeTypeOK), nil, nil)
		err := mempool.CheckTx([]byte{0x01}, nil)
		if assert.Error(t, err) {
			assert.Equal(t, ErrTxInCache, err)
		}
	}

	// 2. Removes valid txs from the mempool
	{
		err := mempool.CheckTx([]byte{0x02}, nil)
		require.NoError(t, err)
		mempool.Update(1, []types.Tx{[]byte{0x02}}, abciResponses(1, abci.CodeTypeOK), nil, nil)
		assert.Zero(t, mempool.Size())
	}

	// 3. Removes invalid transactions from the cache and the mempool (if present)
	{
		err := mempool.CheckTx([]byte{0x03}, nil)
		require.NoError(t, err)
		mempool.Update(1, []types.Tx{[]byte{0x03}}, abciResponses(1, 1), nil, nil)
		assert.Zero(t, mempool.Size())

		err = mempool.CheckTx([]byte{0x03}, nil)
		assert.NoError(t, err)
	}
}

func TestTxsAvailable(t *testing.T) {
	app := kvstore.NewKVStoreApplication()
	cc := proxy.NewLocalClientCreator(app)
	mempool, cleanup := newMempoolWithApp(cc)
	defer cleanup()
	mempool.EnableTxsAvailable()

	timeoutMS := 500

	// with no txs, it shouldnt fire
	ensureNoFire(t, mempool.TxsAvailable(), timeoutMS)

	// send a bunch of txs, it should only fire once
	txs := checkTxs(t, mempool, 100, UnknownPeerID)
	ensureFire(t, mempool.TxsAvailable(), timeoutMS)
	ensureNoFire(t, mempool.TxsAvailable(), timeoutMS)

	// call update with half the txs.
	// it should fire once now for the new height
	// since there are still txs left
	committedTxs, txs := txs[:50], txs[50:]
	if err := mempool.Update(1, committedTxs, abciResponses(len(committedTxs), abci.CodeTypeOK), nil, nil); err != nil {
		t.Error(err)
	}
	ensureFire(t, mempool.TxsAvailable(), timeoutMS)
	ensureNoFire(t, mempool.TxsAvailable(), timeoutMS)

	// send a bunch more txs. we already fired for this height so it shouldnt fire again
	moreTxs := checkTxs(t, mempool, 50, UnknownPeerID)
	ensureNoFire(t, mempool.TxsAvailable(), timeoutMS)

	// now call update with all the txs. it should not fire as there are no txs left
	committedTxs = append(txs, moreTxs...) //nolint: gocritic
	if err := mempool.Update(2, committedTxs, abciResponses(len(committedTxs), abci.CodeTypeOK), nil, nil); err != nil {
		t.Error(err)
	}
	ensureNoFire(t, mempool.TxsAvailable(), timeoutMS)

	// send a bunch more txs, it should only fire once
	checkTxs(t, mempool, 100, UnknownPeerID)
	ensureFire(t, mempool.TxsAvailable(), timeoutMS)
	ensureNoFire(t, mempool.TxsAvailable(), timeoutMS)
}

func TestSerialReap(t *testing.T) {
	app := counter.NewCounterApplication(true)
	app.SetOption(abci.RequestSetOption{Key: "serial", Value: "on"})
	cc := proxy.NewLocalClientCreator(app)

	mempool, cleanup := newMempoolWithApp(cc)
	defer cleanup()

	appConnCon, _ := cc.NewABCIClient()
	appConnCon.SetLogger(log.TestingLogger().With("module", "abci-client", "connection", "consensus"))
	err := appConnCon.Start()
	require.Nil(t, err)

	cacheMap := make(map[string]struct{})
	deliverTxsRange := func(start, end int) {
		// Deliver some txs.
		for i := start; i < end; i++ {

			// This will succeed
			txBytes := make([]byte, 8)
			binary.BigEndian.PutUint64(txBytes, uint64(i))
			err := mempool.CheckTx(txBytes, nil)
			_, cached := cacheMap[string(txBytes)]
			if cached {
				require.NotNil(t, err, "expected error for cached tx")
			} else {
				require.Nil(t, err, "expected no err for uncached tx")
			}
			cacheMap[string(txBytes)] = struct{}{}

			// Duplicates are cached and should return error
			err = mempool.CheckTx(txBytes, nil)
			require.NotNil(t, err, "Expected error after CheckTx on duplicated tx")
		}
	}

	reapCheck := func(exp int) {
		txs := mempool.ReapMaxBytesMaxGas(-1, -1)
		require.Equal(t, len(txs), exp, fmt.Sprintf("Expected to reap %v txs but got %v", exp, len(txs)))
	}

	updateRange := func(start, end int) {
		txs := make([]types.Tx, 0)
		for i := start; i < end; i++ {
			txBytes := make([]byte, 8)
			binary.BigEndian.PutUint64(txBytes, uint64(i))
			txs = append(txs, txBytes)
		}
		if err := mempool.Update(0, txs, abciResponses(len(txs), abci.CodeTypeOK), nil, nil); err != nil {
			t.Error(err)
		}
	}

	commitRange := func(start, end int) {
		// Deliver some txs.
		for i := start; i < end; i++ {
			txBytes := make([]byte, 8)
			binary.BigEndian.PutUint64(txBytes, uint64(i))
			res, err := appConnCon.DeliverTxSync(abci.RequestDeliverTx{Tx: txBytes})
			if err != nil {
				t.Errorf("Client error committing tx: %v", err)
			}
			if res.IsErr() {
				t.Errorf("Error committing tx. Code:%v result:%X log:%v",
					res.Code, res.Data, res.Log)
			}
		}
		res, err := appConnCon.CommitSync()
		if err != nil {
			t.Errorf("Client error committing: %v", err)
		}
		if len(res.Data) != 8 {
			t.Errorf("Error committing. Hash:%X", res.Data)
		}
	}

	//----------------------------------------

	// Deliver some txs.
	deliverTxsRange(0, 100)

	// Reap the txs.
	reapCheck(100)

	// Reap again.  We should get the same amount
	reapCheck(100)

	// Deliver 0 to 999, we should reap 900 new txs
	// because 100 were already counted.
	deliverTxsRange(0, 1000)

	// Reap the txs.
	reapCheck(1000)

	// Reap again.  We should get the same amount
	reapCheck(1000)

	// Commit from the conensus AppConn
	commitRange(0, 500)
	updateRange(0, 500)

	// We should have 500 left.
	reapCheck(500)

	// Deliver 100 invalid txs and 100 valid txs
	deliverTxsRange(900, 1100)

	// We should have 600 now.
	reapCheck(600)
}

func TestMempoolCloseWAL(t *testing.T) {
	// 1. Create the temporary directory for mempool and WAL testing.
	rootDir, err := ioutil.TempDir("", "mempool-test")
	require.Nil(t, err, "expecting successful tmpdir creation")

	// 2. Ensure that it doesn't contain any elements -- Sanity check
	m1, err := filepath.Glob(filepath.Join(rootDir, "*"))
	require.Nil(t, err, "successful globbing expected")
	require.Equal(t, 0, len(m1), "no matches yet")

	// 3. Create the mempool
	wcfg := cfg.DefaultConfig()
	wcfg.Mempool.RootDir = rootDir
	app := kvstore.NewKVStoreApplication()
	cc := proxy.NewLocalClientCreator(app)
	mempool, cleanup := newMempoolWithAppAndConfig(cc, wcfg)
	defer cleanup()
	mempool.height = 10
	mempool.InitWAL()

	// 4. Ensure that the directory contains the WAL file
	m2, err := filepath.Glob(filepath.Join(rootDir, "*"))
	require.Nil(t, err, "successful globbing expected")
	require.Equal(t, 1, len(m2), "expecting the wal match in")

	// 5. Write some contents to the WAL
	mempool.CheckTx(types.Tx([]byte("foo")), nil)
	walFilepath := mempool.wal.Path
	sum1 := checksumFile(walFilepath, t)

	// 6. Sanity check to ensure that the written TX matches the expectation.
	require.Equal(t, sum1, checksumIt([]byte("foo\n")), "foo with a newline should be written")

	// 7. Invoke CloseWAL() and ensure it discards the
	// WAL thus any other write won't go through.
	mempool.CloseWAL()
	mempool.CheckTx(types.Tx([]byte("bar")), nil)
	sum2 := checksumFile(walFilepath, t)
	require.Equal(t, sum1, sum2, "expected no change to the WAL after invoking CloseWAL() since it was discarded")

	// 8. Sanity check to ensure that the WAL file still exists
	m3, err := filepath.Glob(filepath.Join(rootDir, "*"))
	require.Nil(t, err, "successful globbing expected")
	require.Equal(t, 1, len(m3), "expecting the wal match in")
}

// Size of the amino encoded TxMessage is the length of the
// encoded byte array, plus 1 for the struct field, plus 4
// for the amino prefix.
func txMessageSize(tx types.Tx) int {
	return amino.ByteSliceSize(tx) + 1 + 4
}

func TestMempoolMaxMsgSize(t *testing.T) {
	app := kvstore.NewKVStoreApplication()
	cc := proxy.NewLocalClientCreator(app)
	mempl, cleanup := newMempoolWithApp(cc)
	defer cleanup()

<<<<<<< HEAD
	maxMsgSize := mempl.config.MaxMsgBytes
	maxTxSize := calcMaxTxSize(mempl.config.MaxMsgBytes)
=======
	maxTxSize := mempl.config.MaxTxBytes
	maxMsgSize := calcMaxMsgSize(maxTxSize)
>>>>>>> 5346d8b9

	testCases := []struct {
		len int
		err bool
	}{
		// check small txs. no error
		{10, false},
		{1000, false},
		{1000000, false},

		// check around maxTxSize
		// changes from no error to error
		{maxTxSize - 2, false},
		{maxTxSize - 1, false},
		{maxTxSize, false},
		{maxTxSize + 1, true},
		{maxTxSize + 2, true},

		// check around maxMsgSize. all error
		{maxMsgSize - 1, true},
		{maxMsgSize, true},
		{maxMsgSize + 1, true},
	}

	for i, testCase := range testCases {
		caseString := fmt.Sprintf("case %d, len %d", i, testCase.len)

		tx := cmn.RandBytes(testCase.len)
		err := mempl.CheckTx(tx, nil)
		msg := &TxMessage{tx}
		encoded := cdc.MustMarshalBinaryBare(msg)
		require.Equal(t, len(encoded), txMessageSize(tx), caseString)
		if !testCase.err {
			require.True(t, len(encoded) <= maxMsgSize, caseString)
			require.NoError(t, err, caseString)
		} else {
			require.True(t, len(encoded) > maxMsgSize, caseString)
			require.Equal(t, err, ErrTxTooLarge{maxTxSize, testCase.len}, caseString)
		}
	}

}

func TestMempoolTxsBytes(t *testing.T) {
	app := kvstore.NewKVStoreApplication()
	cc := proxy.NewLocalClientCreator(app)
	config := cfg.ResetTestRoot("mempool_test")
	config.Mempool.MaxTxsBytes = 10
	mempool, cleanup := newMempoolWithAppAndConfig(cc, config)
	defer cleanup()

	// 1. zero by default
	assert.EqualValues(t, 0, mempool.TxsBytes())

	// 2. len(tx) after CheckTx
	err := mempool.CheckTx([]byte{0x01}, nil)
	require.NoError(t, err)
	assert.EqualValues(t, 1, mempool.TxsBytes())

	// 3. zero again after tx is removed by Update
	mempool.Update(1, []types.Tx{[]byte{0x01}}, abciResponses(1, abci.CodeTypeOK), nil, nil)
	assert.EqualValues(t, 0, mempool.TxsBytes())

	// 4. zero after Flush
	err = mempool.CheckTx([]byte{0x02, 0x03}, nil)
	require.NoError(t, err)
	assert.EqualValues(t, 2, mempool.TxsBytes())

	mempool.Flush()
	assert.EqualValues(t, 0, mempool.TxsBytes())

	// 5. ErrMempoolIsFull is returned when/if MaxTxsBytes limit is reached.
	err = mempool.CheckTx([]byte{0x04, 0x04, 0x04, 0x04, 0x04, 0x04, 0x04, 0x04, 0x04, 0x04}, nil)
	require.NoError(t, err)
	err = mempool.CheckTx([]byte{0x05}, nil)
	if assert.Error(t, err) {
		assert.IsType(t, ErrMempoolIsFull{}, err)
	}

	// 6. zero after tx is rechecked and removed due to not being valid anymore
	app2 := counter.NewCounterApplication(true)
	cc = proxy.NewLocalClientCreator(app2)
	mempool, cleanup = newMempoolWithApp(cc)
	defer cleanup()

	txBytes := make([]byte, 8)
	binary.BigEndian.PutUint64(txBytes, uint64(0))

	err = mempool.CheckTx(txBytes, nil)
	require.NoError(t, err)
	assert.EqualValues(t, 8, mempool.TxsBytes())

	appConnCon, _ := cc.NewABCIClient()
	appConnCon.SetLogger(log.TestingLogger().With("module", "abci-client", "connection", "consensus"))
	err = appConnCon.Start()
	require.Nil(t, err)
	defer appConnCon.Stop()
	res, err := appConnCon.DeliverTxSync(abci.RequestDeliverTx{Tx: txBytes})
	require.NoError(t, err)
	require.EqualValues(t, 0, res.Code)
	res2, err := appConnCon.CommitSync()
	require.NoError(t, err)
	require.NotEmpty(t, res2.Data)

	// Pretend like we committed nothing so txBytes gets rechecked and removed.
	mempool.Update(1, []types.Tx{}, abciResponses(0, abci.CodeTypeOK), nil, nil)
	assert.EqualValues(t, 0, mempool.TxsBytes())
}

// This will non-deterministically catch some concurrency failures like
// https://github.com/tendermint/tendermint/issues/3509
// TODO: all of the tests should probably also run using the remote proxy app
// since otherwise we're not actually testing the concurrency of the mempool here!
func TestMempoolRemoteAppConcurrency(t *testing.T) {
	sockPath := fmt.Sprintf("unix:///tmp/echo_%v.sock", cmn.RandStr(6))
	app := kvstore.NewKVStoreApplication()
	cc, server := newRemoteApp(t, sockPath, app)
	defer server.Stop()
	config := cfg.ResetTestRoot("mempool_test")
	mempool, cleanup := newMempoolWithAppAndConfig(cc, config)
	defer cleanup()

	// generate small number of txs
	nTxs := 10
	txLen := 200
	txs := make([]types.Tx, nTxs)
	for i := 0; i < nTxs; i++ {
		txs[i] = cmn.RandBytes(txLen)
	}

	// simulate a group of peers sending them over and over
	N := config.Mempool.Size
	maxPeers := 5
	for i := 0; i < N; i++ {
		peerID := mrand.Intn(maxPeers)
		txNum := mrand.Intn(nTxs)
		tx := txs[int(txNum)]

		// this will err with ErrTxInCache many times ...
		mempool.CheckTxWithInfo(tx, nil, TxInfo{SenderID: uint16(peerID)})
	}
	err := mempool.FlushAppConn()
	require.NoError(t, err)
}

// caller must close server
func newRemoteApp(t *testing.T, addr string, app abci.Application) (clientCreator proxy.ClientCreator, server cmn.Service) {
	clientCreator = proxy.NewRemoteClientCreator(addr, "socket", true)

	// Start server
	server = abciserver.NewSocketServer(addr, app)
	server.SetLogger(log.TestingLogger().With("module", "abci-server"))
	if err := server.Start(); err != nil {
		t.Fatalf("Error starting socket server: %v", err.Error())
	}
	return clientCreator, server
}
func checksumIt(data []byte) string {
	h := sha256.New()
	h.Write(data)
	return fmt.Sprintf("%x", h.Sum(nil))
}

func checksumFile(p string, t *testing.T) string {
	data, err := ioutil.ReadFile(p)
	require.Nil(t, err, "expecting successful read of %q", p)
	return checksumIt(data)
}

func abciResponses(n int, code uint32) []*abci.ResponseDeliverTx {
	responses := make([]*abci.ResponseDeliverTx, 0, n)
	for i := 0; i < n; i++ {
		responses = append(responses, &abci.ResponseDeliverTx{Code: code})
	}
	return responses
}<|MERGE_RESOLUTION|>--- conflicted
+++ resolved
@@ -426,13 +426,8 @@
 	mempl, cleanup := newMempoolWithApp(cc)
 	defer cleanup()
 
-<<<<<<< HEAD
-	maxMsgSize := mempl.config.MaxMsgBytes
-	maxTxSize := calcMaxTxSize(mempl.config.MaxMsgBytes)
-=======
 	maxTxSize := mempl.config.MaxTxBytes
 	maxMsgSize := calcMaxMsgSize(maxTxSize)
->>>>>>> 5346d8b9
 
 	testCases := []struct {
 		len int

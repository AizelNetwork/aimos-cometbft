package evidence

import (
	"fmt"
	"time"

	"github.com/cosmos/gogoproto/proto"

	cmtproto "github.com/cometbft/cometbft/api/cometbft/types"
	clist "github.com/cometbft/cometbft/libs/clist"
	"github.com/cometbft/cometbft/libs/log"
	"github.com/cometbft/cometbft/p2p"
<<<<<<< HEAD
=======

	cmtproto "github.com/cometbft/cometbft/proto/tendermint/types"
>>>>>>> 485ef362
	"github.com/cometbft/cometbft/types"
)

const (
	EvidenceChannel = byte(0x38)

	maxMsgSize = 1048576 // 1MB TODO make it configurable

	// broadcast all uncommitted evidence this often. This sets when the reactor
	// goes back to the start of the list and begins sending the evidence again.
	// Most evidence should be committed in the very next block that is why we wait
	// just over the block production rate before sending evidence again.
	broadcastEvidenceIntervalS = 10
	// If a message fails wait this much before sending it again
	peerRetryMessageIntervalMS = 100
)

// Reactor handles evpool evidence broadcasting amongst peers.
type Reactor struct {
	p2p.BaseReactor
	evpool   *Pool
	eventBus *types.EventBus
}

// NewReactor returns a new Reactor with the given config and evpool.
func NewReactor(evpool *Pool) *Reactor {
	evR := &Reactor{
		evpool: evpool,
	}
	evR.BaseReactor = *p2p.NewBaseReactor("Evidence", evR)
	return evR
}

// SetLogger sets the Logger on the reactor and the underlying Evidence.
func (evR *Reactor) SetLogger(l log.Logger) {
	evR.Logger = l
	evR.evpool.SetLogger(l)
}

// GetChannels implements Reactor.
// It returns the list of channels for this reactor.
func (evR *Reactor) GetChannels() []*p2p.ChannelDescriptor {
	return []*p2p.ChannelDescriptor{
		{
			ID:                  EvidenceChannel,
			Priority:            6,
			RecvMessageCapacity: maxMsgSize,
			MessageType:         &cmtproto.EvidenceList{},
		},
	}
}

// AddPeer implements Reactor.
func (evR *Reactor) AddPeer(peer p2p.Peer) {
	go evR.broadcastEvidenceRoutine(peer)
}

// Receive implements Reactor.
// It adds any received evidence to the evpool.
func (evR *Reactor) Receive(e p2p.Envelope) {
	evis, err := evidenceListFromProto(e.Message)
	if err != nil {
		evR.Logger.Error("Error decoding message", "src", e.Src, "chId", e.ChannelID, "err", err)
		evR.Switch.StopPeerForError(e.Src, err)
		return
	}

	for _, ev := range evis {
		err := evR.evpool.AddEvidence(ev)
		switch err.(type) {
		case *types.ErrInvalidEvidence:
			evR.Logger.Error(err.Error())
			// punish peer
			evR.Switch.StopPeerForError(e.Src, err)
			return
		case nil:
		default:
			// continue to the next piece of evidence
			evR.Logger.Error("Evidence has not been added", "evidence", evis, "err", err)
		}
	}
}

// SetEventBus implements events.Eventable.
func (evR *Reactor) SetEventBus(b *types.EventBus) {
	evR.eventBus = b
}

// Modeled after the mempool routine.
// - Evidence accumulates in a clist.
// - Each peer has a routine that iterates through the clist,
// sending available evidence to the peer.
// - If we're waiting for new evidence and the list is not empty,
// start iterating from the beginning again.
func (evR *Reactor) broadcastEvidenceRoutine(peer p2p.Peer) {
	var next *clist.CElement
	for {
		// This happens because the CElement we were looking at got garbage
		// collected (removed). That is, .NextWait() returned nil. Go ahead and
		// start from the beginning.
		if next == nil {
			select {
			case <-evR.evpool.EvidenceWaitChan(): // Wait until evidence is available
				if next = evR.evpool.EvidenceFront(); next == nil {
					continue
				}
			case <-peer.Quit():
				return
			case <-evR.Quit():
				return
			}
		} else if !peer.IsRunning() || !evR.IsRunning() {
			return
		}

		ev := next.Value.(types.Evidence)
		evis := evR.prepareEvidenceMessage(peer, ev)
		if len(evis) > 0 {
			evR.Logger.Debug("Gossiping evidence to peer", "ev", ev, "peer", peer)
			evp, err := evidenceListToProto(evis)
			if err != nil {
				panic(err)
			}

			success := peer.Send(p2p.Envelope{
				ChannelID: EvidenceChannel,
				Message:   evp,
			})
			if !success {
				time.Sleep(peerRetryMessageIntervalMS * time.Millisecond)
				continue
			}
		}

		afterCh := time.After(time.Second * broadcastEvidenceIntervalS)
		select {
		case <-afterCh:
			// start from the beginning every tick.
			// TODO: only do this if we're at the end of the list!
			next = nil
		case <-next.NextWaitChan():
			// see the start of the for loop for nil check
			next = next.Next()
		case <-peer.Quit():
			return
		case <-evR.Quit():
			return
		}
	}
}

// Returns the message to send to the peer, or nil if the evidence is invalid for the peer.
// If message is nil, we should sleep and try again.
func (evR Reactor) prepareEvidenceMessage(
	peer p2p.Peer,
	ev types.Evidence,
) (evis []types.Evidence) {

	// make sure the peer is up to date
	evHeight := ev.Height()
	peerState, ok := peer.Get(types.PeerStateKey).(PeerState)
	if !ok {
		// Peer does not have a state yet. We set it in the consensus reactor, but
		// when we add peer in Switch, the order we call reactors#AddPeer is
		// different every time due to us using a map. Sometimes other reactors
		// will be initialized before the consensus reactor. We should wait a few
		// milliseconds and retry.
		return nil
	}

	// NOTE: We only send evidence to peers where
	// peerHeight - maxAge < evidenceHeight < peerHeight
	var (
		peerHeight   = peerState.GetHeight()
		params       = evR.evpool.State().ConsensusParams.Evidence
		ageNumBlocks = peerHeight - evHeight
	)

	if peerHeight <= evHeight { // peer is behind. sleep while he catches up
		return nil
	} else if ageNumBlocks > params.MaxAgeNumBlocks { // evidence is too old relative to the peer, skip

		// NOTE: if evidence is too old for an honest peer, then we're behind and
		// either it already got committed or it never will!
		evR.Logger.Info("Not sending peer old evidence",
			"peerHeight", peerHeight,
			"evHeight", evHeight,
			"maxAgeNumBlocks", params.MaxAgeNumBlocks,
			"lastBlockTime", evR.evpool.State().LastBlockTime,
			"maxAgeDuration", params.MaxAgeDuration,
			"peer", peer,
		)

		return nil
	}

	// send evidence
	return []types.Evidence{ev}
}

// PeerState describes the state of a peer.
type PeerState interface {
	GetHeight() int64
}

// encodemsg takes a array of evidence
// returns the byte encoding of the List Message
func evidenceListToProto(evis []types.Evidence) (*cmtproto.EvidenceList, error) {
	evi := make([]cmtproto.Evidence, len(evis))
	for i := 0; i < len(evis); i++ {
		ev, err := types.EvidenceToProto(evis[i])
		if err != nil {
			return nil, err
		}
		evi[i] = *ev
	}
	epl := cmtproto.EvidenceList{
		Evidence: evi,
	}
	return &epl, nil
}

func evidenceListFromProto(m proto.Message) ([]types.Evidence, error) {
	lm := m.(*cmtproto.EvidenceList)

	evis := make([]types.Evidence, len(lm.Evidence))
	for i := 0; i < len(lm.Evidence); i++ {
		ev, err := types.EvidenceFromProto(&lm.Evidence[i])
		if err != nil {
			return nil, err
		}
		evis[i] = ev
	}

	for i, ev := range evis {
		if err := ev.ValidateBasic(); err != nil {
			return nil, fmt.Errorf("invalid evidence (#%d): %v", i, err)
		}
	}

	return evis, nil
}<|MERGE_RESOLUTION|>--- conflicted
+++ resolved
@@ -10,11 +10,6 @@
 	clist "github.com/cometbft/cometbft/libs/clist"
 	"github.com/cometbft/cometbft/libs/log"
 	"github.com/cometbft/cometbft/p2p"
-<<<<<<< HEAD
-=======
-
-	cmtproto "github.com/cometbft/cometbft/proto/tendermint/types"
->>>>>>> 485ef362
 	"github.com/cometbft/cometbft/types"
 )
 
@@ -172,7 +167,6 @@
 	peer p2p.Peer,
 	ev types.Evidence,
 ) (evis []types.Evidence) {
-
 	// make sure the peer is up to date
 	evHeight := ev.Height()
 	peerState, ok := peer.Get(types.PeerStateKey).(PeerState)

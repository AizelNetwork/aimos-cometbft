--- conflicted
+++ resolved
@@ -3,16 +3,10 @@
 package mocks
 
 import (
+	abcitypes "github.com/cometbft/cometbft/abci/types"
+	mock "github.com/stretchr/testify/mock"
+
 	state "github.com/cometbft/cometbft/state"
-	mock "github.com/stretchr/testify/mock"
-<<<<<<< HEAD
-	abcitypes "github.com/tendermint/tendermint/abci/types"
-
-	state "github.com/tendermint/tendermint/state"
-=======
-
-	tendermintstate "github.com/cometbft/cometbft/proto/tendermint/state"
->>>>>>> c67d2f78
 
 	types "github.com/cometbft/cometbft/types"
 )
@@ -78,17 +72,12 @@
 func (_m *Store) LoadConsensusParams(_a0 int64) (types.ConsensusParams, error) {
 	ret := _m.Called(_a0)
 
-<<<<<<< HEAD
 	var r0 types.ConsensusParams
+	var r1 error
+	if rf, ok := ret.Get(0).(func(int64) (types.ConsensusParams, error)); ok {
+		return rf(_a0)
+	}
 	if rf, ok := ret.Get(0).(func(int64) types.ConsensusParams); ok {
-=======
-	var r0 *tendermintstate.ABCIResponses
-	var r1 error
-	if rf, ok := ret.Get(0).(func(int64) (*tendermintstate.ABCIResponses, error)); ok {
-		return rf(_a0)
-	}
-	if rf, ok := ret.Get(0).(func(int64) *tendermintstate.ABCIResponses); ok {
->>>>>>> c67d2f78
 		r0 = rf(_a0)
 	} else {
 		r0 = ret.Get(0).(types.ConsensusParams)
@@ -107,17 +96,12 @@
 func (_m *Store) LoadFinalizeBlockResponse(_a0 int64) (*abcitypes.ResponseFinalizeBlock, error) {
 	ret := _m.Called(_a0)
 
-<<<<<<< HEAD
 	var r0 *abcitypes.ResponseFinalizeBlock
+	var r1 error
+	if rf, ok := ret.Get(0).(func(int64) (*abcitypes.ResponseFinalizeBlock, error)); ok {
+		return rf(_a0)
+	}
 	if rf, ok := ret.Get(0).(func(int64) *abcitypes.ResponseFinalizeBlock); ok {
-=======
-	var r0 types.ConsensusParams
-	var r1 error
-	if rf, ok := ret.Get(0).(func(int64) (types.ConsensusParams, error)); ok {
-		return rf(_a0)
-	}
-	if rf, ok := ret.Get(0).(func(int64) types.ConsensusParams); ok {
->>>>>>> c67d2f78
 		r0 = rf(_a0)
 	} else {
 		if ret.Get(0) != nil {
@@ -186,17 +170,12 @@
 func (_m *Store) LoadLastFinalizeBlockResponse(_a0 int64) (*abcitypes.ResponseFinalizeBlock, error) {
 	ret := _m.Called(_a0)
 
-<<<<<<< HEAD
 	var r0 *abcitypes.ResponseFinalizeBlock
+	var r1 error
+	if rf, ok := ret.Get(0).(func(int64) (*abcitypes.ResponseFinalizeBlock, error)); ok {
+		return rf(_a0)
+	}
 	if rf, ok := ret.Get(0).(func(int64) *abcitypes.ResponseFinalizeBlock); ok {
-=======
-	var r0 *tendermintstate.ABCIResponses
-	var r1 error
-	if rf, ok := ret.Get(0).(func(int64) (*tendermintstate.ABCIResponses, error)); ok {
-		return rf(_a0)
-	}
-	if rf, ok := ret.Get(0).(func(int64) *tendermintstate.ABCIResponses); ok {
->>>>>>> c67d2f78
 		r0 = rf(_a0)
 	} else {
 		if ret.Get(0) != nil {

// Code generated by mockery. DO NOT EDIT.

package mocks

import (
	context "context"

	abcicli "github.com/cometbft/cometbft/abci/client"

	log "github.com/cometbft/cometbft/libs/log"

	mock "github.com/stretchr/testify/mock"

	v1 "github.com/cometbft/cometbft/api/cometbft/abci/v1"
)

// Client is an autogenerated mock type for the Client type
type Client struct {
	mock.Mock
}

// ApplySnapshotChunk provides a mock function with given fields: _a0, _a1
func (_m *Client) ApplySnapshotChunk(_a0 context.Context, _a1 *v1.ApplySnapshotChunkRequest) (*v1.ApplySnapshotChunkResponse, error) {
	ret := _m.Called(_a0, _a1)

<<<<<<< HEAD
	var r0 *v1.ApplySnapshotChunkResponse
=======
	if len(ret) == 0 {
		panic("no return value specified for ApplySnapshotChunk")
	}

	var r0 *types.ResponseApplySnapshotChunk
>>>>>>> 6c1deb50
	var r1 error
	if rf, ok := ret.Get(0).(func(context.Context, *v1.ApplySnapshotChunkRequest) (*v1.ApplySnapshotChunkResponse, error)); ok {
		return rf(_a0, _a1)
	}
	if rf, ok := ret.Get(0).(func(context.Context, *v1.ApplySnapshotChunkRequest) *v1.ApplySnapshotChunkResponse); ok {
		r0 = rf(_a0, _a1)
	} else {
		if ret.Get(0) != nil {
			r0 = ret.Get(0).(*v1.ApplySnapshotChunkResponse)
		}
	}

	if rf, ok := ret.Get(1).(func(context.Context, *v1.ApplySnapshotChunkRequest) error); ok {
		r1 = rf(_a0, _a1)
	} else {
		r1 = ret.Error(1)
	}

	return r0, r1
}

// CheckTx provides a mock function with given fields: _a0, _a1
func (_m *Client) CheckTx(_a0 context.Context, _a1 *v1.CheckTxRequest) (*v1.CheckTxResponse, error) {
	ret := _m.Called(_a0, _a1)

<<<<<<< HEAD
	var r0 *v1.CheckTxResponse
=======
	if len(ret) == 0 {
		panic("no return value specified for CheckTx")
	}

	var r0 *types.ResponseCheckTx
>>>>>>> 6c1deb50
	var r1 error
	if rf, ok := ret.Get(0).(func(context.Context, *v1.CheckTxRequest) (*v1.CheckTxResponse, error)); ok {
		return rf(_a0, _a1)
	}
	if rf, ok := ret.Get(0).(func(context.Context, *v1.CheckTxRequest) *v1.CheckTxResponse); ok {
		r0 = rf(_a0, _a1)
	} else {
		if ret.Get(0) != nil {
			r0 = ret.Get(0).(*v1.CheckTxResponse)
		}
	}

	if rf, ok := ret.Get(1).(func(context.Context, *v1.CheckTxRequest) error); ok {
		r1 = rf(_a0, _a1)
	} else {
		r1 = ret.Error(1)
	}

	return r0, r1
}

// CheckTxAsync provides a mock function with given fields: _a0, _a1
func (_m *Client) CheckTxAsync(_a0 context.Context, _a1 *v1.CheckTxRequest) (*abcicli.ReqRes, error) {
	ret := _m.Called(_a0, _a1)

	if len(ret) == 0 {
		panic("no return value specified for CheckTxAsync")
	}

	var r0 *abcicli.ReqRes
	var r1 error
	if rf, ok := ret.Get(0).(func(context.Context, *v1.CheckTxRequest) (*abcicli.ReqRes, error)); ok {
		return rf(_a0, _a1)
	}
	if rf, ok := ret.Get(0).(func(context.Context, *v1.CheckTxRequest) *abcicli.ReqRes); ok {
		r0 = rf(_a0, _a1)
	} else {
		if ret.Get(0) != nil {
			r0 = ret.Get(0).(*abcicli.ReqRes)
		}
	}

	if rf, ok := ret.Get(1).(func(context.Context, *v1.CheckTxRequest) error); ok {
		r1 = rf(_a0, _a1)
	} else {
		r1 = ret.Error(1)
	}

	return r0, r1
}

// Commit provides a mock function with given fields: _a0, _a1
func (_m *Client) Commit(_a0 context.Context, _a1 *v1.CommitRequest) (*v1.CommitResponse, error) {
	ret := _m.Called(_a0, _a1)

<<<<<<< HEAD
	var r0 *v1.CommitResponse
=======
	if len(ret) == 0 {
		panic("no return value specified for Commit")
	}

	var r0 *types.ResponseCommit
>>>>>>> 6c1deb50
	var r1 error
	if rf, ok := ret.Get(0).(func(context.Context, *v1.CommitRequest) (*v1.CommitResponse, error)); ok {
		return rf(_a0, _a1)
	}
	if rf, ok := ret.Get(0).(func(context.Context, *v1.CommitRequest) *v1.CommitResponse); ok {
		r0 = rf(_a0, _a1)
	} else {
		if ret.Get(0) != nil {
			r0 = ret.Get(0).(*v1.CommitResponse)
		}
	}

	if rf, ok := ret.Get(1).(func(context.Context, *v1.CommitRequest) error); ok {
		r1 = rf(_a0, _a1)
	} else {
		r1 = ret.Error(1)
	}

	return r0, r1
}

// Echo provides a mock function with given fields: _a0, _a1
func (_m *Client) Echo(_a0 context.Context, _a1 string) (*v1.EchoResponse, error) {
	ret := _m.Called(_a0, _a1)

<<<<<<< HEAD
	var r0 *v1.EchoResponse
=======
	if len(ret) == 0 {
		panic("no return value specified for Echo")
	}

	var r0 *types.ResponseEcho
>>>>>>> 6c1deb50
	var r1 error
	if rf, ok := ret.Get(0).(func(context.Context, string) (*v1.EchoResponse, error)); ok {
		return rf(_a0, _a1)
	}
	if rf, ok := ret.Get(0).(func(context.Context, string) *v1.EchoResponse); ok {
		r0 = rf(_a0, _a1)
	} else {
		if ret.Get(0) != nil {
			r0 = ret.Get(0).(*v1.EchoResponse)
		}
	}

	if rf, ok := ret.Get(1).(func(context.Context, string) error); ok {
		r1 = rf(_a0, _a1)
	} else {
		r1 = ret.Error(1)
	}

	return r0, r1
}

// Error provides a mock function with given fields:
func (_m *Client) Error() error {
	ret := _m.Called()

	if len(ret) == 0 {
		panic("no return value specified for Error")
	}

	var r0 error
	if rf, ok := ret.Get(0).(func() error); ok {
		r0 = rf()
	} else {
		r0 = ret.Error(0)
	}

	return r0
}

// ExtendVote provides a mock function with given fields: _a0, _a1
func (_m *Client) ExtendVote(_a0 context.Context, _a1 *v1.ExtendVoteRequest) (*v1.ExtendVoteResponse, error) {
	ret := _m.Called(_a0, _a1)

<<<<<<< HEAD
	var r0 *v1.ExtendVoteResponse
=======
	if len(ret) == 0 {
		panic("no return value specified for ExtendVote")
	}

	var r0 *types.ResponseExtendVote
>>>>>>> 6c1deb50
	var r1 error
	if rf, ok := ret.Get(0).(func(context.Context, *v1.ExtendVoteRequest) (*v1.ExtendVoteResponse, error)); ok {
		return rf(_a0, _a1)
	}
	if rf, ok := ret.Get(0).(func(context.Context, *v1.ExtendVoteRequest) *v1.ExtendVoteResponse); ok {
		r0 = rf(_a0, _a1)
	} else {
		if ret.Get(0) != nil {
			r0 = ret.Get(0).(*v1.ExtendVoteResponse)
		}
	}

	if rf, ok := ret.Get(1).(func(context.Context, *v1.ExtendVoteRequest) error); ok {
		r1 = rf(_a0, _a1)
	} else {
		r1 = ret.Error(1)
	}

	return r0, r1
}

// FinalizeBlock provides a mock function with given fields: _a0, _a1
func (_m *Client) FinalizeBlock(_a0 context.Context, _a1 *v1.FinalizeBlockRequest) (*v1.FinalizeBlockResponse, error) {
	ret := _m.Called(_a0, _a1)

<<<<<<< HEAD
	var r0 *v1.FinalizeBlockResponse
=======
	if len(ret) == 0 {
		panic("no return value specified for FinalizeBlock")
	}

	var r0 *types.ResponseFinalizeBlock
>>>>>>> 6c1deb50
	var r1 error
	if rf, ok := ret.Get(0).(func(context.Context, *v1.FinalizeBlockRequest) (*v1.FinalizeBlockResponse, error)); ok {
		return rf(_a0, _a1)
	}
	if rf, ok := ret.Get(0).(func(context.Context, *v1.FinalizeBlockRequest) *v1.FinalizeBlockResponse); ok {
		r0 = rf(_a0, _a1)
	} else {
		if ret.Get(0) != nil {
			r0 = ret.Get(0).(*v1.FinalizeBlockResponse)
		}
	}

	if rf, ok := ret.Get(1).(func(context.Context, *v1.FinalizeBlockRequest) error); ok {
		r1 = rf(_a0, _a1)
	} else {
		r1 = ret.Error(1)
	}

	return r0, r1
}

// Flush provides a mock function with given fields: _a0
func (_m *Client) Flush(_a0 context.Context) error {
	ret := _m.Called(_a0)

	if len(ret) == 0 {
		panic("no return value specified for Flush")
	}

	var r0 error
	if rf, ok := ret.Get(0).(func(context.Context) error); ok {
		r0 = rf(_a0)
	} else {
		r0 = ret.Error(0)
	}

	return r0
}

// Info provides a mock function with given fields: _a0, _a1
func (_m *Client) Info(_a0 context.Context, _a1 *v1.InfoRequest) (*v1.InfoResponse, error) {
	ret := _m.Called(_a0, _a1)

<<<<<<< HEAD
	var r0 *v1.InfoResponse
=======
	if len(ret) == 0 {
		panic("no return value specified for Info")
	}

	var r0 *types.ResponseInfo
>>>>>>> 6c1deb50
	var r1 error
	if rf, ok := ret.Get(0).(func(context.Context, *v1.InfoRequest) (*v1.InfoResponse, error)); ok {
		return rf(_a0, _a1)
	}
	if rf, ok := ret.Get(0).(func(context.Context, *v1.InfoRequest) *v1.InfoResponse); ok {
		r0 = rf(_a0, _a1)
	} else {
		if ret.Get(0) != nil {
			r0 = ret.Get(0).(*v1.InfoResponse)
		}
	}

	if rf, ok := ret.Get(1).(func(context.Context, *v1.InfoRequest) error); ok {
		r1 = rf(_a0, _a1)
	} else {
		r1 = ret.Error(1)
	}

	return r0, r1
}

// InitChain provides a mock function with given fields: _a0, _a1
func (_m *Client) InitChain(_a0 context.Context, _a1 *v1.InitChainRequest) (*v1.InitChainResponse, error) {
	ret := _m.Called(_a0, _a1)

<<<<<<< HEAD
	var r0 *v1.InitChainResponse
=======
	if len(ret) == 0 {
		panic("no return value specified for InitChain")
	}

	var r0 *types.ResponseInitChain
>>>>>>> 6c1deb50
	var r1 error
	if rf, ok := ret.Get(0).(func(context.Context, *v1.InitChainRequest) (*v1.InitChainResponse, error)); ok {
		return rf(_a0, _a1)
	}
	if rf, ok := ret.Get(0).(func(context.Context, *v1.InitChainRequest) *v1.InitChainResponse); ok {
		r0 = rf(_a0, _a1)
	} else {
		if ret.Get(0) != nil {
			r0 = ret.Get(0).(*v1.InitChainResponse)
		}
	}

	if rf, ok := ret.Get(1).(func(context.Context, *v1.InitChainRequest) error); ok {
		r1 = rf(_a0, _a1)
	} else {
		r1 = ret.Error(1)
	}

	return r0, r1
}

// IsRunning provides a mock function with given fields:
func (_m *Client) IsRunning() bool {
	ret := _m.Called()

	if len(ret) == 0 {
		panic("no return value specified for IsRunning")
	}

	var r0 bool
	if rf, ok := ret.Get(0).(func() bool); ok {
		r0 = rf()
	} else {
		r0 = ret.Get(0).(bool)
	}

	return r0
}

// ListSnapshots provides a mock function with given fields: _a0, _a1
func (_m *Client) ListSnapshots(_a0 context.Context, _a1 *v1.ListSnapshotsRequest) (*v1.ListSnapshotsResponse, error) {
	ret := _m.Called(_a0, _a1)

<<<<<<< HEAD
	var r0 *v1.ListSnapshotsResponse
=======
	if len(ret) == 0 {
		panic("no return value specified for ListSnapshots")
	}

	var r0 *types.ResponseListSnapshots
>>>>>>> 6c1deb50
	var r1 error
	if rf, ok := ret.Get(0).(func(context.Context, *v1.ListSnapshotsRequest) (*v1.ListSnapshotsResponse, error)); ok {
		return rf(_a0, _a1)
	}
	if rf, ok := ret.Get(0).(func(context.Context, *v1.ListSnapshotsRequest) *v1.ListSnapshotsResponse); ok {
		r0 = rf(_a0, _a1)
	} else {
		if ret.Get(0) != nil {
			r0 = ret.Get(0).(*v1.ListSnapshotsResponse)
		}
	}

	if rf, ok := ret.Get(1).(func(context.Context, *v1.ListSnapshotsRequest) error); ok {
		r1 = rf(_a0, _a1)
	} else {
		r1 = ret.Error(1)
	}

	return r0, r1
}

// LoadSnapshotChunk provides a mock function with given fields: _a0, _a1
func (_m *Client) LoadSnapshotChunk(_a0 context.Context, _a1 *v1.LoadSnapshotChunkRequest) (*v1.LoadSnapshotChunkResponse, error) {
	ret := _m.Called(_a0, _a1)

<<<<<<< HEAD
	var r0 *v1.LoadSnapshotChunkResponse
=======
	if len(ret) == 0 {
		panic("no return value specified for LoadSnapshotChunk")
	}

	var r0 *types.ResponseLoadSnapshotChunk
>>>>>>> 6c1deb50
	var r1 error
	if rf, ok := ret.Get(0).(func(context.Context, *v1.LoadSnapshotChunkRequest) (*v1.LoadSnapshotChunkResponse, error)); ok {
		return rf(_a0, _a1)
	}
	if rf, ok := ret.Get(0).(func(context.Context, *v1.LoadSnapshotChunkRequest) *v1.LoadSnapshotChunkResponse); ok {
		r0 = rf(_a0, _a1)
	} else {
		if ret.Get(0) != nil {
			r0 = ret.Get(0).(*v1.LoadSnapshotChunkResponse)
		}
	}

	if rf, ok := ret.Get(1).(func(context.Context, *v1.LoadSnapshotChunkRequest) error); ok {
		r1 = rf(_a0, _a1)
	} else {
		r1 = ret.Error(1)
	}

	return r0, r1
}

// OfferSnapshot provides a mock function with given fields: _a0, _a1
func (_m *Client) OfferSnapshot(_a0 context.Context, _a1 *v1.OfferSnapshotRequest) (*v1.OfferSnapshotResponse, error) {
	ret := _m.Called(_a0, _a1)

<<<<<<< HEAD
	var r0 *v1.OfferSnapshotResponse
=======
	if len(ret) == 0 {
		panic("no return value specified for OfferSnapshot")
	}

	var r0 *types.ResponseOfferSnapshot
>>>>>>> 6c1deb50
	var r1 error
	if rf, ok := ret.Get(0).(func(context.Context, *v1.OfferSnapshotRequest) (*v1.OfferSnapshotResponse, error)); ok {
		return rf(_a0, _a1)
	}
	if rf, ok := ret.Get(0).(func(context.Context, *v1.OfferSnapshotRequest) *v1.OfferSnapshotResponse); ok {
		r0 = rf(_a0, _a1)
	} else {
		if ret.Get(0) != nil {
			r0 = ret.Get(0).(*v1.OfferSnapshotResponse)
		}
	}

	if rf, ok := ret.Get(1).(func(context.Context, *v1.OfferSnapshotRequest) error); ok {
		r1 = rf(_a0, _a1)
	} else {
		r1 = ret.Error(1)
	}

	return r0, r1
}

// OnReset provides a mock function with given fields:
func (_m *Client) OnReset() error {
	ret := _m.Called()

	if len(ret) == 0 {
		panic("no return value specified for OnReset")
	}

	var r0 error
	if rf, ok := ret.Get(0).(func() error); ok {
		r0 = rf()
	} else {
		r0 = ret.Error(0)
	}

	return r0
}

// OnStart provides a mock function with given fields:
func (_m *Client) OnStart() error {
	ret := _m.Called()

	if len(ret) == 0 {
		panic("no return value specified for OnStart")
	}

	var r0 error
	if rf, ok := ret.Get(0).(func() error); ok {
		r0 = rf()
	} else {
		r0 = ret.Error(0)
	}

	return r0
}

// OnStop provides a mock function with given fields:
func (_m *Client) OnStop() {
	_m.Called()
}

// PrepareProposal provides a mock function with given fields: _a0, _a1
func (_m *Client) PrepareProposal(_a0 context.Context, _a1 *v1.PrepareProposalRequest) (*v1.PrepareProposalResponse, error) {
	ret := _m.Called(_a0, _a1)

<<<<<<< HEAD
	var r0 *v1.PrepareProposalResponse
=======
	if len(ret) == 0 {
		panic("no return value specified for PrepareProposal")
	}

	var r0 *types.ResponsePrepareProposal
>>>>>>> 6c1deb50
	var r1 error
	if rf, ok := ret.Get(0).(func(context.Context, *v1.PrepareProposalRequest) (*v1.PrepareProposalResponse, error)); ok {
		return rf(_a0, _a1)
	}
	if rf, ok := ret.Get(0).(func(context.Context, *v1.PrepareProposalRequest) *v1.PrepareProposalResponse); ok {
		r0 = rf(_a0, _a1)
	} else {
		if ret.Get(0) != nil {
			r0 = ret.Get(0).(*v1.PrepareProposalResponse)
		}
	}

	if rf, ok := ret.Get(1).(func(context.Context, *v1.PrepareProposalRequest) error); ok {
		r1 = rf(_a0, _a1)
	} else {
		r1 = ret.Error(1)
	}

	return r0, r1
}

// ProcessProposal provides a mock function with given fields: _a0, _a1
func (_m *Client) ProcessProposal(_a0 context.Context, _a1 *v1.ProcessProposalRequest) (*v1.ProcessProposalResponse, error) {
	ret := _m.Called(_a0, _a1)

<<<<<<< HEAD
	var r0 *v1.ProcessProposalResponse
=======
	if len(ret) == 0 {
		panic("no return value specified for ProcessProposal")
	}

	var r0 *types.ResponseProcessProposal
>>>>>>> 6c1deb50
	var r1 error
	if rf, ok := ret.Get(0).(func(context.Context, *v1.ProcessProposalRequest) (*v1.ProcessProposalResponse, error)); ok {
		return rf(_a0, _a1)
	}
	if rf, ok := ret.Get(0).(func(context.Context, *v1.ProcessProposalRequest) *v1.ProcessProposalResponse); ok {
		r0 = rf(_a0, _a1)
	} else {
		if ret.Get(0) != nil {
			r0 = ret.Get(0).(*v1.ProcessProposalResponse)
		}
	}

	if rf, ok := ret.Get(1).(func(context.Context, *v1.ProcessProposalRequest) error); ok {
		r1 = rf(_a0, _a1)
	} else {
		r1 = ret.Error(1)
	}

	return r0, r1
}

// Query provides a mock function with given fields: _a0, _a1
func (_m *Client) Query(_a0 context.Context, _a1 *v1.QueryRequest) (*v1.QueryResponse, error) {
	ret := _m.Called(_a0, _a1)

<<<<<<< HEAD
	var r0 *v1.QueryResponse
=======
	if len(ret) == 0 {
		panic("no return value specified for Query")
	}

	var r0 *types.ResponseQuery
>>>>>>> 6c1deb50
	var r1 error
	if rf, ok := ret.Get(0).(func(context.Context, *v1.QueryRequest) (*v1.QueryResponse, error)); ok {
		return rf(_a0, _a1)
	}
	if rf, ok := ret.Get(0).(func(context.Context, *v1.QueryRequest) *v1.QueryResponse); ok {
		r0 = rf(_a0, _a1)
	} else {
		if ret.Get(0) != nil {
			r0 = ret.Get(0).(*v1.QueryResponse)
		}
	}

	if rf, ok := ret.Get(1).(func(context.Context, *v1.QueryRequest) error); ok {
		r1 = rf(_a0, _a1)
	} else {
		r1 = ret.Error(1)
	}

	return r0, r1
}

// Quit provides a mock function with given fields:
func (_m *Client) Quit() <-chan struct{} {
	ret := _m.Called()

	if len(ret) == 0 {
		panic("no return value specified for Quit")
	}

	var r0 <-chan struct{}
	if rf, ok := ret.Get(0).(func() <-chan struct{}); ok {
		r0 = rf()
	} else {
		if ret.Get(0) != nil {
			r0 = ret.Get(0).(<-chan struct{})
		}
	}

	return r0
}

// Reset provides a mock function with given fields:
func (_m *Client) Reset() error {
	ret := _m.Called()

	if len(ret) == 0 {
		panic("no return value specified for Reset")
	}

	var r0 error
	if rf, ok := ret.Get(0).(func() error); ok {
		r0 = rf()
	} else {
		r0 = ret.Error(0)
	}

	return r0
}

// SetLogger provides a mock function with given fields: _a0
func (_m *Client) SetLogger(_a0 log.Logger) {
	_m.Called(_a0)
}

// SetResponseCallback provides a mock function with given fields: _a0
func (_m *Client) SetResponseCallback(_a0 abcicli.Callback) {
	_m.Called(_a0)
}

// Start provides a mock function with given fields:
func (_m *Client) Start() error {
	ret := _m.Called()

	if len(ret) == 0 {
		panic("no return value specified for Start")
	}

	var r0 error
	if rf, ok := ret.Get(0).(func() error); ok {
		r0 = rf()
	} else {
		r0 = ret.Error(0)
	}

	return r0
}

// Stop provides a mock function with given fields:
func (_m *Client) Stop() error {
	ret := _m.Called()

	if len(ret) == 0 {
		panic("no return value specified for Stop")
	}

	var r0 error
	if rf, ok := ret.Get(0).(func() error); ok {
		r0 = rf()
	} else {
		r0 = ret.Error(0)
	}

	return r0
}

// String provides a mock function with given fields:
func (_m *Client) String() string {
	ret := _m.Called()

	if len(ret) == 0 {
		panic("no return value specified for String")
	}

	var r0 string
	if rf, ok := ret.Get(0).(func() string); ok {
		r0 = rf()
	} else {
		r0 = ret.Get(0).(string)
	}

	return r0
}

// VerifyVoteExtension provides a mock function with given fields: _a0, _a1
func (_m *Client) VerifyVoteExtension(_a0 context.Context, _a1 *v1.VerifyVoteExtensionRequest) (*v1.VerifyVoteExtensionResponse, error) {
	ret := _m.Called(_a0, _a1)

<<<<<<< HEAD
	var r0 *v1.VerifyVoteExtensionResponse
=======
	if len(ret) == 0 {
		panic("no return value specified for VerifyVoteExtension")
	}

	var r0 *types.ResponseVerifyVoteExtension
>>>>>>> 6c1deb50
	var r1 error
	if rf, ok := ret.Get(0).(func(context.Context, *v1.VerifyVoteExtensionRequest) (*v1.VerifyVoteExtensionResponse, error)); ok {
		return rf(_a0, _a1)
	}
	if rf, ok := ret.Get(0).(func(context.Context, *v1.VerifyVoteExtensionRequest) *v1.VerifyVoteExtensionResponse); ok {
		r0 = rf(_a0, _a1)
	} else {
		if ret.Get(0) != nil {
			r0 = ret.Get(0).(*v1.VerifyVoteExtensionResponse)
		}
	}

	if rf, ok := ret.Get(1).(func(context.Context, *v1.VerifyVoteExtensionRequest) error); ok {
		r1 = rf(_a0, _a1)
	} else {
		r1 = ret.Error(1)
	}

	return r0, r1
}

// NewClient creates a new instance of Client. It also registers a testing interface on the mock and a cleanup function to assert the mocks expectations.
// The first argument is typically a *testing.T value.
func NewClient(t interface {
	mock.TestingT
	Cleanup(func())
}) *Client {
	mock := &Client{}
	mock.Mock.Test(t)

	t.Cleanup(func() { mock.AssertExpectations(t) })

	return mock
}<|MERGE_RESOLUTION|>--- conflicted
+++ resolved
@@ -23,15 +23,11 @@
 func (_m *Client) ApplySnapshotChunk(_a0 context.Context, _a1 *v1.ApplySnapshotChunkRequest) (*v1.ApplySnapshotChunkResponse, error) {
 	ret := _m.Called(_a0, _a1)
 
-<<<<<<< HEAD
+	if len(ret) == 0 {
+		panic("no return value specified for ApplySnapshotChunk")
+	}
+
 	var r0 *v1.ApplySnapshotChunkResponse
-=======
-	if len(ret) == 0 {
-		panic("no return value specified for ApplySnapshotChunk")
-	}
-
-	var r0 *types.ResponseApplySnapshotChunk
->>>>>>> 6c1deb50
 	var r1 error
 	if rf, ok := ret.Get(0).(func(context.Context, *v1.ApplySnapshotChunkRequest) (*v1.ApplySnapshotChunkResponse, error)); ok {
 		return rf(_a0, _a1)
@@ -57,15 +53,11 @@
 func (_m *Client) CheckTx(_a0 context.Context, _a1 *v1.CheckTxRequest) (*v1.CheckTxResponse, error) {
 	ret := _m.Called(_a0, _a1)
 
-<<<<<<< HEAD
+	if len(ret) == 0 {
+		panic("no return value specified for CheckTx")
+	}
+
 	var r0 *v1.CheckTxResponse
-=======
-	if len(ret) == 0 {
-		panic("no return value specified for CheckTx")
-	}
-
-	var r0 *types.ResponseCheckTx
->>>>>>> 6c1deb50
 	var r1 error
 	if rf, ok := ret.Get(0).(func(context.Context, *v1.CheckTxRequest) (*v1.CheckTxResponse, error)); ok {
 		return rf(_a0, _a1)
@@ -121,15 +113,11 @@
 func (_m *Client) Commit(_a0 context.Context, _a1 *v1.CommitRequest) (*v1.CommitResponse, error) {
 	ret := _m.Called(_a0, _a1)
 
-<<<<<<< HEAD
+	if len(ret) == 0 {
+		panic("no return value specified for Commit")
+	}
+
 	var r0 *v1.CommitResponse
-=======
-	if len(ret) == 0 {
-		panic("no return value specified for Commit")
-	}
-
-	var r0 *types.ResponseCommit
->>>>>>> 6c1deb50
 	var r1 error
 	if rf, ok := ret.Get(0).(func(context.Context, *v1.CommitRequest) (*v1.CommitResponse, error)); ok {
 		return rf(_a0, _a1)
@@ -155,15 +143,11 @@
 func (_m *Client) Echo(_a0 context.Context, _a1 string) (*v1.EchoResponse, error) {
 	ret := _m.Called(_a0, _a1)
 
-<<<<<<< HEAD
+	if len(ret) == 0 {
+		panic("no return value specified for Echo")
+	}
+
 	var r0 *v1.EchoResponse
-=======
-	if len(ret) == 0 {
-		panic("no return value specified for Echo")
-	}
-
-	var r0 *types.ResponseEcho
->>>>>>> 6c1deb50
 	var r1 error
 	if rf, ok := ret.Get(0).(func(context.Context, string) (*v1.EchoResponse, error)); ok {
 		return rf(_a0, _a1)
@@ -207,15 +191,11 @@
 func (_m *Client) ExtendVote(_a0 context.Context, _a1 *v1.ExtendVoteRequest) (*v1.ExtendVoteResponse, error) {
 	ret := _m.Called(_a0, _a1)
 
-<<<<<<< HEAD
+	if len(ret) == 0 {
+		panic("no return value specified for ExtendVote")
+	}
+
 	var r0 *v1.ExtendVoteResponse
-=======
-	if len(ret) == 0 {
-		panic("no return value specified for ExtendVote")
-	}
-
-	var r0 *types.ResponseExtendVote
->>>>>>> 6c1deb50
 	var r1 error
 	if rf, ok := ret.Get(0).(func(context.Context, *v1.ExtendVoteRequest) (*v1.ExtendVoteResponse, error)); ok {
 		return rf(_a0, _a1)
@@ -241,15 +221,11 @@
 func (_m *Client) FinalizeBlock(_a0 context.Context, _a1 *v1.FinalizeBlockRequest) (*v1.FinalizeBlockResponse, error) {
 	ret := _m.Called(_a0, _a1)
 
-<<<<<<< HEAD
+	if len(ret) == 0 {
+		panic("no return value specified for FinalizeBlock")
+	}
+
 	var r0 *v1.FinalizeBlockResponse
-=======
-	if len(ret) == 0 {
-		panic("no return value specified for FinalizeBlock")
-	}
-
-	var r0 *types.ResponseFinalizeBlock
->>>>>>> 6c1deb50
 	var r1 error
 	if rf, ok := ret.Get(0).(func(context.Context, *v1.FinalizeBlockRequest) (*v1.FinalizeBlockResponse, error)); ok {
 		return rf(_a0, _a1)
@@ -293,15 +269,11 @@
 func (_m *Client) Info(_a0 context.Context, _a1 *v1.InfoRequest) (*v1.InfoResponse, error) {
 	ret := _m.Called(_a0, _a1)
 
-<<<<<<< HEAD
+	if len(ret) == 0 {
+		panic("no return value specified for Info")
+	}
+
 	var r0 *v1.InfoResponse
-=======
-	if len(ret) == 0 {
-		panic("no return value specified for Info")
-	}
-
-	var r0 *types.ResponseInfo
->>>>>>> 6c1deb50
 	var r1 error
 	if rf, ok := ret.Get(0).(func(context.Context, *v1.InfoRequest) (*v1.InfoResponse, error)); ok {
 		return rf(_a0, _a1)
@@ -327,15 +299,11 @@
 func (_m *Client) InitChain(_a0 context.Context, _a1 *v1.InitChainRequest) (*v1.InitChainResponse, error) {
 	ret := _m.Called(_a0, _a1)
 
-<<<<<<< HEAD
+	if len(ret) == 0 {
+		panic("no return value specified for InitChain")
+	}
+
 	var r0 *v1.InitChainResponse
-=======
-	if len(ret) == 0 {
-		panic("no return value specified for InitChain")
-	}
-
-	var r0 *types.ResponseInitChain
->>>>>>> 6c1deb50
 	var r1 error
 	if rf, ok := ret.Get(0).(func(context.Context, *v1.InitChainRequest) (*v1.InitChainResponse, error)); ok {
 		return rf(_a0, _a1)
@@ -379,15 +347,11 @@
 func (_m *Client) ListSnapshots(_a0 context.Context, _a1 *v1.ListSnapshotsRequest) (*v1.ListSnapshotsResponse, error) {
 	ret := _m.Called(_a0, _a1)
 
-<<<<<<< HEAD
+	if len(ret) == 0 {
+		panic("no return value specified for ListSnapshots")
+	}
+
 	var r0 *v1.ListSnapshotsResponse
-=======
-	if len(ret) == 0 {
-		panic("no return value specified for ListSnapshots")
-	}
-
-	var r0 *types.ResponseListSnapshots
->>>>>>> 6c1deb50
 	var r1 error
 	if rf, ok := ret.Get(0).(func(context.Context, *v1.ListSnapshotsRequest) (*v1.ListSnapshotsResponse, error)); ok {
 		return rf(_a0, _a1)
@@ -413,15 +377,11 @@
 func (_m *Client) LoadSnapshotChunk(_a0 context.Context, _a1 *v1.LoadSnapshotChunkRequest) (*v1.LoadSnapshotChunkResponse, error) {
 	ret := _m.Called(_a0, _a1)
 
-<<<<<<< HEAD
+	if len(ret) == 0 {
+		panic("no return value specified for LoadSnapshotChunk")
+	}
+
 	var r0 *v1.LoadSnapshotChunkResponse
-=======
-	if len(ret) == 0 {
-		panic("no return value specified for LoadSnapshotChunk")
-	}
-
-	var r0 *types.ResponseLoadSnapshotChunk
->>>>>>> 6c1deb50
 	var r1 error
 	if rf, ok := ret.Get(0).(func(context.Context, *v1.LoadSnapshotChunkRequest) (*v1.LoadSnapshotChunkResponse, error)); ok {
 		return rf(_a0, _a1)
@@ -447,15 +407,11 @@
 func (_m *Client) OfferSnapshot(_a0 context.Context, _a1 *v1.OfferSnapshotRequest) (*v1.OfferSnapshotResponse, error) {
 	ret := _m.Called(_a0, _a1)
 
-<<<<<<< HEAD
+	if len(ret) == 0 {
+		panic("no return value specified for OfferSnapshot")
+	}
+
 	var r0 *v1.OfferSnapshotResponse
-=======
-	if len(ret) == 0 {
-		panic("no return value specified for OfferSnapshot")
-	}
-
-	var r0 *types.ResponseOfferSnapshot
->>>>>>> 6c1deb50
 	var r1 error
 	if rf, ok := ret.Get(0).(func(context.Context, *v1.OfferSnapshotRequest) (*v1.OfferSnapshotResponse, error)); ok {
 		return rf(_a0, _a1)
@@ -522,15 +478,11 @@
 func (_m *Client) PrepareProposal(_a0 context.Context, _a1 *v1.PrepareProposalRequest) (*v1.PrepareProposalResponse, error) {
 	ret := _m.Called(_a0, _a1)
 
-<<<<<<< HEAD
+	if len(ret) == 0 {
+		panic("no return value specified for PrepareProposal")
+	}
+
 	var r0 *v1.PrepareProposalResponse
-=======
-	if len(ret) == 0 {
-		panic("no return value specified for PrepareProposal")
-	}
-
-	var r0 *types.ResponsePrepareProposal
->>>>>>> 6c1deb50
 	var r1 error
 	if rf, ok := ret.Get(0).(func(context.Context, *v1.PrepareProposalRequest) (*v1.PrepareProposalResponse, error)); ok {
 		return rf(_a0, _a1)
@@ -556,15 +508,11 @@
 func (_m *Client) ProcessProposal(_a0 context.Context, _a1 *v1.ProcessProposalRequest) (*v1.ProcessProposalResponse, error) {
 	ret := _m.Called(_a0, _a1)
 
-<<<<<<< HEAD
+	if len(ret) == 0 {
+		panic("no return value specified for ProcessProposal")
+	}
+
 	var r0 *v1.ProcessProposalResponse
-=======
-	if len(ret) == 0 {
-		panic("no return value specified for ProcessProposal")
-	}
-
-	var r0 *types.ResponseProcessProposal
->>>>>>> 6c1deb50
 	var r1 error
 	if rf, ok := ret.Get(0).(func(context.Context, *v1.ProcessProposalRequest) (*v1.ProcessProposalResponse, error)); ok {
 		return rf(_a0, _a1)
@@ -590,15 +538,11 @@
 func (_m *Client) Query(_a0 context.Context, _a1 *v1.QueryRequest) (*v1.QueryResponse, error) {
 	ret := _m.Called(_a0, _a1)
 
-<<<<<<< HEAD
+	if len(ret) == 0 {
+		panic("no return value specified for Query")
+	}
+
 	var r0 *v1.QueryResponse
-=======
-	if len(ret) == 0 {
-		panic("no return value specified for Query")
-	}
-
-	var r0 *types.ResponseQuery
->>>>>>> 6c1deb50
 	var r1 error
 	if rf, ok := ret.Get(0).(func(context.Context, *v1.QueryRequest) (*v1.QueryResponse, error)); ok {
 		return rf(_a0, _a1)
@@ -726,15 +670,11 @@
 func (_m *Client) VerifyVoteExtension(_a0 context.Context, _a1 *v1.VerifyVoteExtensionRequest) (*v1.VerifyVoteExtensionResponse, error) {
 	ret := _m.Called(_a0, _a1)
 
-<<<<<<< HEAD
+	if len(ret) == 0 {
+		panic("no return value specified for VerifyVoteExtension")
+	}
+
 	var r0 *v1.VerifyVoteExtensionResponse
-=======
-	if len(ret) == 0 {
-		panic("no return value specified for VerifyVoteExtension")
-	}
-
-	var r0 *types.ResponseVerifyVoteExtension
->>>>>>> 6c1deb50
 	var r1 error
 	if rf, ok := ret.Get(0).(func(context.Context, *v1.VerifyVoteExtensionRequest) (*v1.VerifyVoteExtensionResponse, error)); ok {
 		return rf(_a0, _a1)

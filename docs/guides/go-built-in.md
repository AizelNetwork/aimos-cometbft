---
order: 2
---

# Creating a built-in application in Go

## Guide Assumptions

This guide is designed for beginners who want to get started with a CometBFT
application from scratch. It does not assume that you have any prior
experience with CometBFT.

CometBFT is a service that provides a Byzantine Fault Tolerant consensus engine
for state-machine replication. The replicated state-machine, or "application", can be written
in any language that can send and receive protocol buffer messages in a client-server model.
Applications written in Go can also use CometBFT as a library and run the service in the same
process as the application.

By following along this tutorial you will create a CometBFT application called kvstore,
a (very) simple distributed BFT key-value store.
The application will be written in Go and
some understanding of the Go programming language is expected.
If you have never written Go, you may want to go through [Learn X in Y minutes
Where X=Go](https://learnxinyminutes.com/docs/go/) first, to familiarize
yourself with the syntax.

Note: Please use the latest released version of this guide and of CometBFT.
We strongly advise against using unreleased commits for your development.

### Built-in app vs external app

On the one hand, to get maximum performance you can run your application in
the same process as the CometBFT, as long as your application is written in Go.
[Cosmos SDK](https://github.com/cosmos/cosmos-sdk) is written
this way.
This is the approach followed in this tutorial.

On the other hand, having a separate application might give you better security
guarantees as two processes would be communicating via established binary protocol.
CometBFT will not have access to application's state.
If that is the way you wish to proceed, use the [Creating an application in Go](./go.md) guide instead of this one.

## 1.1 Installing Go

Verify that you have the latest version of Go installed (refer to the [official guide for installing Go](https://golang.org/doc/install)):

```bash
$ go version
go version go1.21.1 darwin/amd64
```

## 1.2 Creating a new Go project

We'll start by creating a new Go project.

```bash
mkdir kvstore
```

Inside the example directory, create a `main.go` file with the following content:

```go
package main

import (
    "fmt"
)

func main() {
    fmt.Println("Hello, CometBFT")
}
```

When run, this should print "Hello, CometBFT" to the standard output.

```bash
cd kvstore
$ go run main.go
Hello, CometBFT
```

We are going to use [Go modules](https://github.com/golang/go/wiki/Modules) for
dependency management, so let's start by including a dependency on the latest version of
CometBFT, `v0.38.0` in this example.

```bash
go mod init kvstore
go get github.com/cometbft/cometbft@v0.38.0
```

After running the above commands you will see two generated files, `go.mod` and `go.sum`.
The go.mod file should look similar to:

```go
module kvstore

go 1.21.1

require (
github.com/cometbft/cometbft v0.38.0
)
```

XXX: CometBFT `v0.38.0` uses a slightly outdated `gogoproto` library, which
may fail to compile with newer Go versions. To avoid any compilation errors,
upgrade `gogoproto` manually:

```bash
go get github.com/cosmos/gogoproto@v1.4.11
```

As you write the kvstore application, you can rebuild the binary by
pulling any new dependencies and recompiling it.

```bash
go get
go build
```

## 1.3 Writing a CometBFT application

CometBFT communicates with the application through the Application
BlockChain Interface (ABCI). The messages exchanged through the interface are
defined in the ABCI [protobuf
file](https://github.com/cometbft/cometbft/blob/main/proto/cometbft/abci/v1beta4/types.proto).

We begin by creating the basic scaffolding for an ABCI application by
creating a new type, `KVStoreApplication`, which implements the
methods defined by the `abcitypes.Application` interface.

Create a file called `app.go` with the following contents:

```go
package main

import (
    abcitypes "github.com/cometbft/cometbft/abci/types"
)

type KVStoreApplication struct{}

var _ abcitypes.Application = (*KVStoreApplication)(nil)

func NewKVStoreApplication() *KVStoreApplication {
    return &KVStoreApplication{}
}

func (app *KVStoreApplication) Info(_ context.Context, info *abcitypes.InfoRequest) (*abcitypes.InfoResponse, error) {
    return &abcitypes.InfoResponse{}, nil
}

<<<<<<< HEAD
func (app *KVStoreApplication) Query(_ context.Context, req *abcitypes.QueryRequest) (*abcitypes.QueryResponse, error) {
    return &abcitypes.QueryResponse{}
=======
func (app *KVStoreApplication) Query(_ context.Context, req *abcitypes.RequestQuery) (*abcitypes.ResponseQuery, error) {
    return &abcitypes.ResponseQuery{}, nil
>>>>>>> 2eaa35bd
}

func (app *KVStoreApplication) CheckTx(_ context.Context, check *abcitypes.CheckTxRequest) (*abcitypes.CheckTxResponse, error) {
    return &abcitypes.CheckTxResponse{}, nil
}

func (app *KVStoreApplication) InitChain(_ context.Context, chain *abcitypes.InitChainRequest) (*abcitypes.InitChainResponse, error) {
    return &abcitypes.InitChainResponse{}, nil
}

func (app *KVStoreApplication) PrepareProposal(_ context.Context, proposal *abcitypes.PrepareProposalRequest) (*abcitypes.PrepareProposalResponse, error) {
    return &abcitypes.PrepareProposalResponse{}, nil
}

func (app *KVStoreApplication) ProcessProposal(_ context.Context, proposal *abcitypes.ProcessProposalRequest) (*abcitypes.ProcessProposalResponse, error) {
    return &abcitypes.ProcessProposalResponse{}, nil
}

func (app *KVStoreApplication) FinalizeBlock(_ context.Context, req *abcitypes.FinalizeBlockRequest) (*abcitypes.FinalizeBlockResponse, error) {
    return &abcitypes.FinalizeBlockResponse{}, nil
}

func (app KVStoreApplication) Commit(_ context.Context, commit *abcitypes.CommitRequest) (*abcitypes.CommitResponse, error) {
    return &abcitypes.CommitResponse{}, nil
}

func (app *KVStoreApplication) ListSnapshots(_ context.Context, snapshots *abcitypes.ListSnapshotsRequest) (*abcitypes.ListSnapshotsResponse, error) {
    return &abcitypes.ListSnapshotsResponse{}, nil
}

func (app *KVStoreApplication) OfferSnapshot(_ context.Context, snapshot *abcitypes.OfferSnapshotRequest) (*abcitypes.OfferSnapshotResponse, error) {
    return &abcitypes.OfferSnapshotResponse{}, nil
}

func (app *KVStoreApplication) LoadSnapshotChunk(_ context.Context, chunk *abcitypes.LoadSnapshotChunkRequest) (*abcitypes.LoadSnapshotChunkResponse, error) {
    return &abcitypes.LoadSnapshotChunkResponse{}, nil
}

func (app *KVStoreApplication) ApplySnapshotChunk(_ context.Context, chunk *abcitypes.ApplySnapshotChunkRequest) (*abcitypes.ApplySnapshotChunkResponse, error) {
    return &abcitypes.ApplySnapshotChunkResponse{Result: abcitypes.ApplySnapshotChunkResponse_ACCEPT}, nil
}

func (app KVStoreApplication) ExtendVote(_ context.Context, extend *abcitypes.ExtendVoteRequest) (*abcitypes.ExtendVoteResponse, error) {
    return &abcitypes.ExtendVoteResponse{}, nil
}

func (app *KVStoreApplication) VerifyVoteExtension(_ context.Context, verify *abcitypes.VerifyVoteExtensionRequest) (*abcitypes.VerifyVoteExtensionResponse, error) {
    return &abcitypes.VerifyVoteExtensionResponse{}, nil
}
```

The types used here are defined in the CometBFT library and were added as a dependency
to the project when you ran `go get`. If your IDE is not recognizing the types, go ahead and run the command again.

```bash
go get github.com/cometbft/cometbft@v0.38.0
```

Now go back to the `main.go` and modify the `main` function so it matches the following,
where an instance of the `KVStoreApplication` type is created.

```go
func main() {
    fmt.Println("Hello, CometBFT")

    _ = NewKVStoreApplication()
}
```

You can recompile and run the application now by running `go get` and `go build`, but it does
not do anything.
So let's revisit the code adding the logic needed to implement our minimal key/value store
and to start it along with the CometBFT Service.

### 1.3.1 Add a persistent data store

Our application will need to write its state out to persistent storage so that it
can stop and start without losing all of its data.

For this tutorial, we will use [BadgerDB](https://github.com/dgraph-io/badger), a
fast embedded key-value store.

First, add Badger as a dependency of your go module using the `go get` command:

`go get github.com/dgraph-io/badger/v3`

Next, let's update the application and its constructor to receive a handle to the database, as follows:

```go
type KVStoreApplication struct {
    db           *badger.DB
    onGoingBlock *badger.Txn
}

var _ abcitypes.Application = (*KVStoreApplication)(nil)

func NewKVStoreApplication(db *badger.DB) *KVStoreApplication {
    return &KVStoreApplication{db: db}
}
```

The `onGoingBlock` keeps track of the Badger transaction that will update the application's state when a block
is completed. Don't worry about it for now, we'll get to that later.

Next, update the `import` stanza at the top to include the Badger library:

```go
import(
    "github.com/dgraph-io/badger/v3"
    abcitypes "github.com/cometbft/cometbft/abci/types"
)
```

Finally, update the `main.go` file to invoke the updated constructor:

```go
    _ = NewKVStoreApplication(nil)
```

### 1.3.2 CheckTx

When CometBFT receives a new transaction from a client, or from another full node,
CometBFT asks the application if the transaction is acceptable, using the `CheckTx` method.
Invalid transactions will not be shared with other nodes and will not become part of any blocks and, therefore, will not be executed by the application.

In our application, a transaction is a string with the form `key=value`, indicating a key and value to write to the store.

The most basic validation check we can perform is to check if the transaction conforms to the `key=value` pattern.
For that, let's add the following helper method to app.go:

```go
func (app *KVStoreApplication) isValid(tx []byte) uint32 {
    // check format
    parts := bytes.Split(tx, []byte("="))
    if len(parts) != 2 {
        return 1
    }

    return 0
}
```

Now you can rewrite the `CheckTx` method to use the helper function:

```go
func (app *KVStoreApplication) CheckTx(_ context.Context, check *abcitypes.CheckTxRequest) (*abcitypes.CheckTxResponse, error) {
    code := app.isValid(check.Tx)
    return &abcitypes.CheckTxResponse{Code: code}, nil
}
```

While this `CheckTx` is simple and only validates that the transaction is well-formed,
it is very common for `CheckTx` to make more complex use of the state of an application.
For example, you may refuse to overwrite an existing value, or you can associate
versions to the key/value pairs and allow the caller to specify a version to
perform a conditional update.

Depending on the checks and on the conditions violated, the function may return
different values, but any response with a non-zero code will be considered invalid
by CometBFT. Our `CheckTx` logic returns 0 to CometBFT when a transaction passes
its validation checks. The specific value of the code is meaningless to CometBFT.
Non-zero codes are logged by CometBFT so applications can provide more specific
information on why the transaction was rejected.

Note that `CheckTx` does not execute the transaction, it only verifies that the transaction could be executed. We do not know yet if the rest of the network has agreed to accept this transaction into a block.

Finally, make sure to add the `bytes` package to the `import` stanza at the top of `app.go`:

```go
import(
    "bytes"

    "github.com/dgraph-io/badger/v3"
    abcitypes "github.com/cometbft/cometbft/abci/types"
)
```

### 1.3.3 FinalizeBlock

When the CometBFT consensus engine has decided on the block, the block is transferred to the
application via `FinalizeBlock`.
`FinalizeBlock` is an ABCI method introduced in CometBFT `v0.38.0`. This replaces the functionality provided previously (pre-`v0.38.0`) by the combination of ABCI methods `BeginBlock`, `DeliverTx`, and `EndBlock`. `FinalizeBlock`'s parameters are an aggregation of those in `BeginBlock`, `DeliverTx`, and `EndBlock`.

This method is responsible for executing the block and returning a response to the consensus engine.
Providing a single `FinalizeBlock` method to signal the finalization of a block simplifies the ABCI interface and increases flexibility in the execution pipeline.

The `FinalizeBlock` method executes the block, including any necessary transaction processing and state updates, and returns a `FinalizeBlockResponse` object which contains any necessary information about the executed block.

**Note:** `FinalizeBlock` only prepares the update to be made and does not change the state of the application. The state change is actually committed in a later stage i.e. in `commit` phase.

Note that, to implement these calls in our application we're going to make use of Badger's transaction mechanism. We will always refer to these as Badger transactions, not to confuse them with the transactions included in the blocks delivered by CometBFT, the _application transactions_.

First, let's create a new Badger transaction during `FinalizeBlock`. All application transactions in the current block will be executed within this Badger transaction.
Next, let's modify `FinalizeBlock` to add the `key` and `value` to the Badger transaction every time our application processes a new application transaction from the list received through `FinalizeBlockRequest`.

Note that we check the validity of the transaction _again_ during `FinalizeBlock`.

```go
func (app *KVStoreApplication) FinalizeBlock(_ context.Context, req *abcitypes.FinalizeBlockRequest) (*abcitypes.FinalizeBlockResponse, error) {
    var txs = make([]*abcitypes.ExecTxResult, len(req.Txs))

    app.onGoingBlock = app.db.NewTransaction(true)
    for i, tx := range req.Txs {
        if code := app.isValid(tx); code != 0 {
            log.Printf("Error: invalid transaction index %v", i)
            txs[i] = &abcitypes.ExecTxResult{Code: code}
        } else {
            parts := bytes.SplitN(tx, []byte("="), 2)
            key, value := parts[0], parts[1]
            log.Printf("Adding key %s with value %s", key, value)

            if err := app.onGoingBlock.Set(key, value); err != nil {
                log.Panicf("Error writing to database, unable to execute tx: %v", err)
            }

            log.Printf("Successfully added key %s with value %s", key, value)

            txs[i] = &abcitypes.ExecTxResult{}
        }
    }

    return &abcitypes.FinalizeBlockResponse{
      TxResults:        txs,
    }, nil
}
```

Transactions are not guaranteed to be valid when they are delivered to an application, even if they were valid when they were proposed.

This can happen if the application state is used to determine transaction validity.
The application state may have changed between the initial execution of `CheckTx` and the transaction delivery in `FinalizeBlock` in a way that rendered the transaction no longer valid.

**Note** that `FinalizeBlock` cannot yet commit the Badger transaction we were building during the block execution.

Other methods, such as `Query`, rely on a consistent view of the application's state, the application should only update its state by committing the Badger transactions when the full block has been delivered and the Commit method is invoked.

The `Commit` method tells the application to make permanent the effects of
the application transactions.
Let's update the method to terminate the pending Badger transaction and
persist the resulting state:

```go
func (app KVStoreApplication) Commit(_ context.Context, commit *abcitypes.CommitRequest) (*abcitypes.CommitResponse, error) {
    return &abcitypes.CommitResponse{}, app.onGoingBlock.Commit()
}
```

Finally, make sure to add the log library to the `import` stanza as well:

```go
import (
    "bytes"
    "log"

    "github.com/dgraph-io/badger/v3"
    abcitypes "github.com/cometbft/cometbft/abci/types"
)
```

You may have noticed that the application we are writing will crash if it receives
an unexpected error from the Badger database during the `FinalizeBlock` or `Commit` methods.
This is not an accident. If the application received an error from the database, there
is no deterministic way for it to make progress so the only safe option is to terminate.
Once the application is restarted, the transactions in the block that failed execution will
be re-executed and should succeed if the Badger error was transient.

### 1.3.4 Query

When a client tries to read some information from the `kvstore`, the request will be
handled in the `Query` method. To do this, let's rewrite the `Query` method in `app.go`:

```go
func (app *KVStoreApplication) Query(_ context.Context, req *abcitypes.QueryRequest) (*abcitypes.QueryResponse, error) {
    resp := abcitypes.QueryResponse{Key: req.Data}

    dbErr := app.db.View(func(txn *badger.Txn) error {
        item, err := txn.Get(req.Data)
        if err != nil {
            if err != badger.ErrKeyNotFound {
                return err
            }
            resp.Log = "key does not exist"
            return nil
        }

        return item.Value(func(val []byte) error {
            resp.Log = "exists"
            resp.Value = val
            return nil
        })
    })
    if dbErr != nil {
        log.Panicf("Error reading database, unable to execute query: %v", dbErr)
    }
    return &resp, nil
}
```

Since it reads only committed data from the store, transactions that are part of a block
that is being processed are not reflected in the query result.

### 1.3.5 PrepareProposal and ProcessProposal

`PrepareProposal` and `ProcessProposal` are methods introduced in CometBFT v0.37.0
to give the application more control over the construction and processing of transaction blocks.

When CometBFT sees that valid transactions (validated through `CheckTx`) are available to be
included in blocks, it groups some of these transactions and then gives the application a chance
to modify the group by invoking `PrepareProposal`.

The application is free to modify the group before returning from the call, as long as the resulting set
does not use more bytes than `PrepareProposalRequest.max_tx_bytes`
For example, the application may reorder, add, or even remove transactions from the group to improve the
execution of the block once accepted.

In the following code, the application simply returns the unmodified group of transactions:

```go
<<<<<<< HEAD
 func (app *KVStoreApplication) PrepareProposal(_ context.Context, proposal *abcitypes.PrepareProposalRequest) (*abcitypes.PrepareProposalResponse, error) {
   totalBytes := int64(0)
   txs := make([]byte, 0)

   for _, tx := range proposal.Txs {
     totalBytes += int64(len(tx))
     txs = append(txs, tx...)

       if totalBytes > int64(proposal.MaxTxBytes) {
         break
       }
     }

     return &abcitypes.PrepareProposalResponse{Txs: proposal.Txs}, nil
 }
```

This code snippet iterates through the proposed transactions and calculates the `total bytes`. If the `total bytes` exceeds the `MaxTxBytes` specified in the `PrepareProposalRequest` struct, the loop breaks and the transactions processed so far are returned.

Note: It is the responsibility of the application to ensure that the `total bytes` of transactions returned does not exceed the `PrepareProposalRequest.max_tx_bytes` limit.
=======
func (app *KVStoreApplication) PrepareProposal(_ context.Context, proposal *abcitypes.RequestPrepareProposal) (*abcitypes.ResponsePrepareProposal, error) {
    return &abcitypes.ResponsePrepareProposal{Txs: proposal.Txs}, nil
}
```
>>>>>>> 2eaa35bd

Once a proposed block is received by a node, the proposal is passed to the application to give
its blessing before voting to accept the proposal.

This mechanism may be used for different reasons, for example to deal with blocks manipulated
by malicious nodes, in which case the block should not be considered valid.

The following code simply accepts all proposals:

```go
func (app *KVStoreApplication) ProcessProposal(_ context.Context, proposal *abcitypes.ProcessProposalRequest) (*abcitypes.ProcessProposalResponse, error) {
    return &abcitypes.ProcessProposalResponse{Status: abcitypes.PROCESS_PROPOSAL_STATUS_ACCEPT}, nil
}
```

## 1.4 Starting an application and a CometBFT instance in the same process

Now that we have the basic functionality of our application in place, let's put
it all together inside of our `main.go` file.

Change the contents of your `main.go` file to the following.

```go
package main

import (
    "flag"
    "fmt"
    "github.com/cometbft/cometbft/p2p"
    "github.com/cometbft/cometbft/privval"
    "github.com/cometbft/cometbft/proxy"
    "log"
    "os"
    "os/signal"
    "path/filepath"
    "syscall"

    "github.com/dgraph-io/badger/v3"
    "github.com/spf13/viper"
    cfg "github.com/cometbft/cometbft/config"
    cmtflags "github.com/cometbft/cometbft/libs/cli/flags"
    cmtlog "github.com/cometbft/cometbft/libs/log"
    nm "github.com/cometbft/cometbft/node"
)

var homeDir string

func init() {
    flag.StringVar(&homeDir, "cmt-home", "", "Path to the CometBFT config directory (if empty, uses $HOME/.cometbft)")
}

func main() {
    flag.Parse()
    if homeDir == "" {
        homeDir = os.ExpandEnv("$HOME/.cometbft")
    }

    config := cfg.DefaultConfig()
    config.SetRoot(homeDir)
    viper.SetConfigFile(fmt.Sprintf("%s/%s", homeDir, "config/config.toml"))

    if err := viper.ReadInConfig(); err != nil {
        log.Fatalf("Reading config: %v", err)
    }
    if err := viper.Unmarshal(config); err != nil {
        log.Fatalf("Decoding config: %v", err)
    }
    if err := config.ValidateBasic(); err != nil {
        log.Fatalf("Invalid configuration data: %v", err)
    }
    dbPath := filepath.Join(homeDir, "badger")
    db, err := badger.Open(badger.DefaultOptions(dbPath))

    if err != nil {
        log.Fatalf("Opening database: %v", err)
    }
    defer func() {
        if err := db.Close(); err != nil {
            log.Printf("Closing database: %v", err)
        }
    }()

    app := NewKVStoreApplication(db)

    pv := privval.LoadFilePV(
        config.PrivValidatorKeyFile(),
        config.PrivValidatorStateFile(),
    )

    nodeKey, err := p2p.LoadNodeKey(config.NodeKeyFile())
    if err != nil {
        log.Fatalf("failed to load node's key: %v", err)
    }

    logger := cmtlog.NewTMLogger(cmtlog.NewSyncWriter(os.Stdout))
    logger, err = cmtflags.ParseLogLevel(config.LogLevel, logger, cfg.DefaultLogLevel)

    if err != nil {
        log.Fatalf("failed to parse log level: %v", err)
    }

    node, err := nm.NewNode(
        config,
        pv,
        nodeKey,
        proxy.NewLocalClientCreator(app),
        nm.DefaultGenesisDocProviderFunc(config),
        cfg.DefaultDBProvider,
        nm.DefaultMetricsProvider(config.Instrumentation),
        logger,
    )

    if err != nil {
        log.Fatalf("Creating node: %v", err)
    }

    node.Start()
    defer func() {
        node.Stop()
        node.Wait()
    }()

    c := make(chan os.Signal, 1)
    signal.Notify(c, os.Interrupt, syscall.SIGTERM)
    <-c
}
```

This is a huge blob of code, so let's break it down into pieces.

First, we use [viper](https://github.com/spf13/viper) to load the CometBFT configuration files, which we will generate later:

```go
config := cfg.DefaultValidatorConfig()

config.SetRoot(homeDir)

viper.SetConfigFile(fmt.Sprintf("%s/%s", homeDir, "config/config.toml"))
if err := viper.ReadInConfig(); err != nil {
    log.Fatalf("Reading config: %v", err)
}
if err := viper.Unmarshal(config); err != nil {
    log.Fatalf("Decoding config: %v", err)
}
if err := config.ValidateBasic(); err != nil {
    log.Fatalf("Invalid configuration data: %v", err)
}
```

Next, we initialize the Badger database and create an app instance.

```go
dbPath := filepath.Join(homeDir, "badger")
db, err := badger.Open(badger.DefaultOptions(dbPath))
if err != nil {
    log.Fatalf("Opening database: %v", err)
}
defer func() {
    if err := db.Close(); err != nil {
        log.Fatalf("Closing database: %v", err)
    }
}()

app := NewKVStoreApplication(db)
```

We use `FilePV`, which is a private validator (i.e. thing which signs consensus
messages). Normally, you would use `SignerRemote` to connect to an external
[HSM](https://kb.certus.one/hsm.html).

```go
pv := privval.LoadFilePV(
    config.PrivValidatorKeyFile(),
    config.PrivValidatorStateFile(),
)
```

`nodeKey` is needed to identify the node in a p2p network.

```go
nodeKey, err := p2p.LoadNodeKey(config.NodeKeyFile())
if err != nil {
    return nil, fmt.Errorf("failed to load node's key: %w", err)
}
```

Now we have everything set up to run the CometBFT node. We construct
a node by passing it the configuration, the logger, a handle to our application and
the genesis information:

```go
node, err := nm.NewNode(
    config,
    pv,
    nodeKey,
    proxy.NewLocalClientCreator(app),
    nm.DefaultGenesisDocProviderFunc(config),
    cfg.DefaultDBProvider,
    nm.DefaultMetricsProvider(config.Instrumentation),
    logger)

if err != nil {
    log.Fatalf("Creating node: %v", err)
}
```

Finally, we start the node, i.e., the CometBFT service inside our application:

```go
node.Start()
defer func() {
    node.Stop()
    node.Wait()
}()
```

The additional logic at the end of the file allows the program to catch SIGTERM. This means that the node can shut down gracefully when an operator tries to kill the program:

```go
c := make(chan os.Signal, 1)
signal.Notify(c, os.Interrupt, syscall.SIGTERM)
<-c
```

## 1.5 Initializing and Running

Our application is almost ready to run, but first we'll need to populate the CometBFT configuration files.
The following command will create a `cometbft-home` directory in your project and add a basic set of configuration files in `cometbft-home/config/`.
For more information on what these files contain see [the configuration documentation](https://github.com/cometbft/cometbft/blob/v0.38.x/docs/core/configuration.md).

From the root of your project, run:

```bash
go run github.com/cometbft/cometbft/cmd/cometbft@v0.38.0 init --home /tmp/cometbft-home
```

You should see an output similar to the following:

```bash
I[2023-25-04|09:06:34.444] Generated private validator                  module=main keyFile=/tmp/cometbft-home/config/priv_validator_key.json stateFile=/tmp/cometbft-home/data/priv_validator_state.json
I[2023-25-04|09:06:34.444] Generated node key                           module=main path=/tmp/cometbft-home/config/node_key.json
I[2023-25-04|09:06:34.444] Generated genesis file                       module=main path=/tmp/cometbft-home/config/genesis.json
```

Now rebuild the app:

```bash
go build -mod=mod # use -mod=mod to automatically refresh the dependencies
```

Everything is now in place to run your application. Run:

```bash
./kvstore -cmt-home /tmp/cometbft-home
```

The application will start and you should see a continuous output starting with:

```bash
badger 2023-04-25 09:08:50 INFO: All 0 tables opened in 0s
badger 2023-04-25 09:08:50 INFO: Discard stats nextEmptySlot: 0
badger 2023-04-25 09:08:50 INFO: Set nextTxnTs to 0
I[2023-04-25|09:08:50.085] service start                                module=proxy msg="Starting multiAppConn service" impl=multiAppConn
I[2023-04-25|09:08:50.085] service start                                module=abci-client connection=query msg="Starting localClient service" impl=localClient
I[2023-04-25|09:08:50.085] service start                                module=abci-client connection=snapshot msg="Starting localClient service" impl=localClient
...
```

More importantly, the application using CometBFT is producing blocks 🎉🎉 and you can see this reflected in the log output in lines like this:

```bash
I[2023-04-25|09:08:52.147] received proposal                            module=consensus proposal="Proposal{2/0 (F518444C0E348270436A73FD0F0B9DFEA758286BEB29482F1E3BEA75330E825C:1:C73D3D1273F2, -1) AD19AE292A45 @ 2023-04-25T12:08:52.143393Z}"
I[2023-04-25|09:08:52.152] received complete proposal block             module=consensus height=2 hash=F518444C0E348270436A73FD0F0B9DFEA758286BEB29482F1E3BEA75330E825C
I[2023-04-25|09:08:52.160] finalizing commit of block                   module=consensus height=2 hash=F518444C0E348270436A73FD0F0B9DFEA758286BEB29482F1E3BEA75330E825C root= num_txs=0
I[2023-04-25|09:08:52.167] executed block                               module=state height=2 num_valid_txs=0 num_invalid_txs=0
I[2023-04-25|09:08:52.171] committed state                              module=state height=2 num_txs=0 app_hash=
```

The blocks, as you can see from the `num_valid_txs=0` part, are empty, but let's remedy that next.

## 1.6 Using the application

Let's try submitting a transaction to our new application.
Open another terminal window and run the following curl command:

```bash
curl -s 'localhost:26657/broadcast_tx_commit?tx="cometbft=rocks"'
```

If everything went well, you should see a response indicating which height the
transaction was included in the blockchain.

Finally, let's make sure that transaction really was persisted by the application.
Run the following command:

```bash
curl -s 'localhost:26657/abci_query?data="cometbft"'
```

Let's examine the response object that this request returns.
The request returns a `json` object with a `key` and `value` field set.

```json
...
    "key": "Y29tZXRiZnQ=",
    "value": "cm9ja3M=",
...
```

Those values don't look like the `key` and `value` we sent to CometBFT.
What's going on here?

The response contains a `base64` encoded representation of the data we submitted.
To get the original value out of this data, we can use the `base64` command line utility:

```bash
echo "cm9ja3M=" | base64 -d
```

## Outro

Hope you could run everything smoothly. If you have any difficulties running through this tutorial, reach out to us via [discord](https://discord.com/invite/cosmosnetwork) or open a new [issue](https://github.com/cometbft/cometbft/issues/new/choose) on Github.<|MERGE_RESOLUTION|>--- conflicted
+++ resolved
@@ -149,13 +149,8 @@
     return &abcitypes.InfoResponse{}, nil
 }
 
-<<<<<<< HEAD
 func (app *KVStoreApplication) Query(_ context.Context, req *abcitypes.QueryRequest) (*abcitypes.QueryResponse, error) {
-    return &abcitypes.QueryResponse{}
-=======
-func (app *KVStoreApplication) Query(_ context.Context, req *abcitypes.RequestQuery) (*abcitypes.ResponseQuery, error) {
-    return &abcitypes.ResponseQuery{}, nil
->>>>>>> 2eaa35bd
+    return &abcitypes.QueryResponse{}, nil
 }
 
 func (app *KVStoreApplication) CheckTx(_ context.Context, check *abcitypes.CheckTxRequest) (*abcitypes.CheckTxResponse, error) {
@@ -474,33 +469,10 @@
 In the following code, the application simply returns the unmodified group of transactions:
 
 ```go
-<<<<<<< HEAD
- func (app *KVStoreApplication) PrepareProposal(_ context.Context, proposal *abcitypes.PrepareProposalRequest) (*abcitypes.PrepareProposalResponse, error) {
-   totalBytes := int64(0)
-   txs := make([]byte, 0)
-
-   for _, tx := range proposal.Txs {
-     totalBytes += int64(len(tx))
-     txs = append(txs, tx...)
-
-       if totalBytes > int64(proposal.MaxTxBytes) {
-         break
-       }
-     }
-
-     return &abcitypes.PrepareProposalResponse{Txs: proposal.Txs}, nil
- }
-```
-
-This code snippet iterates through the proposed transactions and calculates the `total bytes`. If the `total bytes` exceeds the `MaxTxBytes` specified in the `PrepareProposalRequest` struct, the loop breaks and the transactions processed so far are returned.
-
-Note: It is the responsibility of the application to ensure that the `total bytes` of transactions returned does not exceed the `PrepareProposalRequest.max_tx_bytes` limit.
-=======
-func (app *KVStoreApplication) PrepareProposal(_ context.Context, proposal *abcitypes.RequestPrepareProposal) (*abcitypes.ResponsePrepareProposal, error) {
-    return &abcitypes.ResponsePrepareProposal{Txs: proposal.Txs}, nil
-}
-```
->>>>>>> 2eaa35bd
+func (app *KVStoreApplication) PrepareProposal(_ context.Context, proposal *abcitypes.PrepareProposalRequest) (*abcitypes.PrepareProposalResponse, error) {
+    return &abcitypes.PrepareProposalResponse{Txs: proposal.Txs}, nil
+}
+```
 
 Once a proposed block is received by a node, the proposal is passed to the application to give
 its blessing before voting to accept the proposal.
